--- conflicted
+++ resolved
@@ -10,74 +10,6 @@
 
 jobs:
   include:
-<<<<<<< HEAD
-    # The tests are split into online and offline versions.
-    # The online tests are only run against the master branch.
-    # Because:
-    # Travis caching is per-branch and per-job, so even though we cache the Facebook sessions via. `.pytest_cache`
-    # and in `tests.utils.load_client`, we need 6 new sessions per branch. This is usually the point where Facebook
-    # starts complaining, and we have to manually fix it
-
-    # Run online tests in all the supported python versions
-    - &test-online
-      if: (branch = master OR tag IS present) AND type != pull_request
-      stage: online tests
-      script: scripts/travis-online
-    - <<: *test-online
-      python: 2.7
-      before_install:
-      - sudo apt-get -y install python3-pip python3-setuptools
-      - sudo pip3 install flit
-      install: flit install --python python --deps production --extras test
-    - <<: *test-online
-      python: 3.4
-    - <<: *test-online
-      python: 3.5
-    - <<: *test-online
-      python: pypy3.5
-
-    # Run the expensive tests, with the python version most likely to break, aka. 2
-    - <<: *test-online
-      # Only run if the commit message includes [ci all] or [all ci]
-      if: commit_message =~ /\[ci\s+all\]|\[all\s+ci\]/
-      python: 2.7
-      before_install:
-      - sudo apt-get -y install python3-pip python3-setuptools
-      - sudo pip3 install flit
-      install: flit install --python python --deps production --extras test
-      env: PYTEST_ADDOPTS='-m expensive'
-
-    # Run offline tests in all the supported python versions
-    - &test-offline
-      # Ideally, it'd be nice to run the offline tests in every build, but since we can't run jobs concurrently (yet),
-      # we'll disable them when they're not needed, and include them inside the online tests instead
-      if: not ((branch = master OR tag IS present) AND type != pull_request)
-      stage: offline tests
-      script: scripts/travis-offline
-    - <<: *test-offline
-      python: 2.7
-      before_install:
-      - sudo apt-get -y install python3-pip python3-setuptools
-      - sudo pip3 install flit
-      install: flit install --python python --deps production --extras test
-    - <<: *test-offline
-      python: 3.4
-    - <<: *test-offline
-      python: 3.5
-    - <<: *test-offline
-      python: pypy3.5
-
-    - stage: deploy
-      name: PyPI
-      if: tag IS present
-      install: skip
-      script: skip
-      deploy:
-        provider: script
-        script: flit publish
-        on:
-          tags: true
-=======
   - python: 2.7
     before_install:
     - sudo apt-get -y install python3-pip python3-setuptools
@@ -89,7 +21,7 @@
   - python: 3.7
     dist: xenial
     sudo: required
-  - python: pypy
+  - python: pypy3.5
 
   - stage: deploy
     name: PyPI
@@ -100,5 +32,4 @@
       provider: script
       script: flit publish
       on:
-        tags: true
->>>>>>> 0ec2baaa
+        tags: true