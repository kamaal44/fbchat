# -*- coding: UTF-8 -*-

"""
    fbchat
    ~~~~~~

    Facebook Chat (Messenger) for Python

    :copyright: (c) 2015 by Taehoon Kim.
    :license: BSD, see LICENSE for more details.
"""

from datetime import datetime
from .client import *

<<<<<<< HEAD

__copyright__ = 'Copyright 2015 by Taehoon Kim'
__version__ = '0.9.3'
=======
__copyright__ = 'Copyright 2015 - {} by Taehoon Kim'.format(datetime.now().year)
__version__ = '1.0.0'
>>>>>>> 11e59e02
__license__ = 'BSD'
__author__ = 'Taehoon Kim; Moreels Pieter-Jan; Mads Marquart'
__email__ = 'carpedm20@gmail.com'
__source__ = 'https://github.com/carpedm20/fbchat/'
__description__ = 'Facebook Chat (Messenger) for Python'

__all__ = [
    'Client',
]<|MERGE_RESOLUTION|>--- conflicted
+++ resolved
@@ -13,14 +13,8 @@
 from datetime import datetime
 from .client import *
 
-<<<<<<< HEAD
-
-__copyright__ = 'Copyright 2015 by Taehoon Kim'
-__version__ = '0.9.3'
-=======
 __copyright__ = 'Copyright 2015 - {} by Taehoon Kim'.format(datetime.now().year)
 __version__ = '1.0.0'
->>>>>>> 11e59e02
 __license__ = 'BSD'
 __author__ = 'Taehoon Kim; Moreels Pieter-Jan; Mads Marquart'
 __email__ = 'carpedm20@gmail.com'
