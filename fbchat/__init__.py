# -*- coding: UTF-8 -*-

"""
    fbchat
    ~~~~~~

    Facebook Chat (Messenger) for Python

    :copyright: (c) 2015 by Taehoon Kim.
    :license: BSD, see LICENSE for more details.
"""


from .client import *


__copyright__ = 'Copyright 2015 by Taehoon Kim'
<<<<<<< HEAD
__version__ = '0.2.1'
=======
__version__ = '0.2.2'
>>>>>>> e00f7ba0
__license__ = 'BSD'
__author__ = 'Taehoon Kim'
__email__ = 'carpedm20@gmail.com'
__source__ = 'https://github.com/carpedm20/fbchat/'

__all__ = [
    'Client',
]<|MERGE_RESOLUTION|>--- conflicted
+++ resolved
@@ -15,11 +15,7 @@
 
 
 __copyright__ = 'Copyright 2015 by Taehoon Kim'
-<<<<<<< HEAD
-__version__ = '0.2.1'
-=======
-__version__ = '0.2.2'
->>>>>>> e00f7ba0
+__version__ = '0.2.3'
 __license__ = 'BSD'
 __author__ = 'Taehoon Kim'
 __email__ = 'carpedm20@gmail.com'
