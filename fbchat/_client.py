--- conflicted
+++ resolved
@@ -58,17 +58,12 @@
 
     @property
     def session(self):
-<<<<<<< HEAD
         """The session that's used when making requests."""
         return self._session
 
     def __repr__(self):
         return "Client(session={!r})".format(self._session)
 
-=======
-        return self._session
-
->>>>>>> 2ec0be96
     """
     INTERNAL REQUEST METHODS
     """
