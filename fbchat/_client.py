# -*- coding: UTF-8 -*-

from __future__ import unicode_literals
import requests
import urllib
from uuid import uuid1
from random import choice
from bs4 import BeautifulSoup as bs
from mimetypes import guess_type
from collections import OrderedDict
from ._util import *
from .models import *
from .graphql import *
import time
import json

try:
    from urllib.parse import urlparse, parse_qs
except ImportError:
    from urlparse import urlparse, parse_qs


ACONTEXT = {
    "action_history": [
        {"surface": "messenger_chat_tab", "mechanism": "messenger_composer"}
    ]
}


class Client(object):
    """A client for the Facebook Chat (Messenger).

    See https://fbchat.readthedocs.io for complete documentation of the API.
    """

    ssl_verify = True
    """Verify ssl certificate, set to False to allow debugging with a proxy"""
    listening = False
    """Whether the client is listening. Used when creating an external event loop to determine when to stop listening"""
    uid = None
    """
    The ID of the client.
    Can be used as `thread_id`. See :ref:`intro_threads` for more info.

    Note: Modifying this results in undefined behaviour
    """

    def __init__(
        self,
        email,
        password,
        user_agent=None,
        max_tries=5,
        session_cookies=None,
        logging_level=logging.INFO,
    ):
        """Initializes and logs in the client

        :param email: Facebook `email`, `id` or `phone number`
        :param password: Facebook account password
        :param user_agent: Custom user agent to use when sending requests. If `None`, user agent will be chosen from a premade list (see :any:`utils.USER_AGENTS`)
        :param max_tries: Maximum number of times to try logging in
        :param session_cookies: Cookies from a previous session (Will default to login if these are invalid)
        :param logging_level: Configures the `logging level <https://docs.python.org/3/library/logging.html#logging-levels>`_. Defaults to `INFO`
        :type max_tries: int
        :type session_cookies: dict
        :type logging_level: int
        :raises: FBchatException on failed login
        """
        self.sticky, self.pool = (None, None)
        self._session = requests.session()
        self.req_counter = 1
        self.seq = "0"
        # See `createPoll` for the reason for using `OrderedDict` here
        self.payloadDefault = OrderedDict()
        self.client = "mercury"
        self.default_thread_id = None
        self.default_thread_type = None
        self.req_url = ReqUrl()
        self._markAlive = True
        self._buddylist = dict()

        if not user_agent:
            user_agent = choice(USER_AGENTS)

        self._header = {
            "Content-Type": "application/x-www-form-urlencoded",
            "Referer": self.req_url.BASE,
            "Origin": self.req_url.BASE,
            "User-Agent": user_agent,
            "Connection": "keep-alive",
        }

        handler.setLevel(logging_level)

        # If session cookies aren't set, not properly loaded or gives us an invalid session, then do the login
        if (
            not session_cookies
            or not self.setSession(session_cookies)
            or not self.isLoggedIn()
        ):
            self.login(email, password, max_tries)
        else:
            self.email = email
            self.password = password

    """
    INTERNAL REQUEST METHODS
    """

    def _generatePayload(self, query):
        """Adds the following defaults to the payload:
          __rev, __user, __a, ttstamp, fb_dtsg, __req
        """
        payload = self.payloadDefault.copy()
        if query:
            payload.update(query)
        payload["__req"] = str_base(self.req_counter, 36)
        payload["seq"] = self.seq
        self.req_counter += 1
        return payload

    def _fix_fb_errors(self, error_code):
        """
        This fixes "Please try closing and re-opening your browser window" errors (1357004)
        This error usually happens after 1-2 days of inactivity
        It may be a bad idea to do this in an exception handler, if you have a better method, please suggest it!
        """
        if error_code == "1357004":
            log.warning("Got error #1357004. Doing a _postLogin, and resending request")
            self._postLogin()
            return True
        return False

    def _get(
        self,
        url,
        query=None,
        timeout=30,
        fix_request=False,
        as_json=False,
        error_retries=3,
    ):
        payload = self._generatePayload(query)
        r = self._session.get(
            url,
            headers=self._header,
            params=payload,
            timeout=timeout,
            verify=self.ssl_verify,
        )
        if not fix_request:
            return r
        try:
            return check_request(r, as_json=as_json)
        except FBchatFacebookError as e:
            if error_retries > 0 and self._fix_fb_errors(e.fb_error_code):
                return self._get(
                    url,
                    query=query,
                    timeout=timeout,
                    fix_request=fix_request,
                    as_json=as_json,
                    error_retries=error_retries - 1,
                )
            raise e

    def _post(
        self,
        url,
        query=None,
        timeout=30,
        fix_request=False,
        as_json=False,
        as_graphql=False,
        error_retries=3,
    ):
        payload = self._generatePayload(query)
        r = self._session.post(
            url,
            headers=self._header,
            data=payload,
            timeout=timeout,
            verify=self.ssl_verify,
        )
        if not fix_request:
            return r
        try:
            if as_graphql:
                content = check_request(r, as_json=False)
                return graphql_response_to_json(content)
            else:
                return check_request(r, as_json=as_json)
        except FBchatFacebookError as e:
            if error_retries > 0 and self._fix_fb_errors(e.fb_error_code):
                return self._post(
                    url,
                    query=query,
                    timeout=timeout,
                    fix_request=fix_request,
                    as_json=as_json,
                    as_graphql=as_graphql,
                    error_retries=error_retries - 1,
                )
            raise e

    def _cleanGet(self, url, query=None, timeout=30, allow_redirects=True):
        return self._session.get(
            url,
            headers=self._header,
            params=query,
            timeout=timeout,
            verify=self.ssl_verify,
            allow_redirects=allow_redirects,
        )

    def _cleanPost(self, url, query=None, timeout=30):
        self.req_counter += 1
        return self._session.post(
            url,
            headers=self._header,
            data=query,
            timeout=timeout,
            verify=self.ssl_verify,
        )

    def _postFile(
        self,
        url,
        files=None,
        query=None,
        timeout=30,
        fix_request=False,
        as_json=False,
        error_retries=3,
    ):
        payload = self._generatePayload(query)
        # Removes 'Content-Type' from the header
        headers = dict(
            (i, self._header[i]) for i in self._header if i != "Content-Type"
        )
        r = self._session.post(
            url,
            headers=headers,
            data=payload,
            timeout=timeout,
            files=files,
            verify=self.ssl_verify,
        )
        if not fix_request:
            return r
        try:
            return check_request(r, as_json=as_json)
        except FBchatFacebookError as e:
            if error_retries > 0 and self._fix_fb_errors(e.fb_error_code):
                return self._postFile(
                    url,
                    files=files,
                    query=query,
                    timeout=timeout,
                    fix_request=fix_request,
                    as_json=as_json,
                    error_retries=error_retries - 1,
                )
            raise e

    def graphql_requests(self, *queries):
        """
        :param queries: Zero or more GraphQL objects
        :type queries: GraphQL

        :raises: FBchatException if request failed
        :return: A tuple containing json graphql queries
        :rtype: tuple
        """
        data = {
            "method": "GET",
            "response_format": "json",
            "queries": graphql_queries_to_json(*queries),
        }
        return tuple(self._post(data, as_graphql=True))

    def graphql_request(self, query):
        """
        Shorthand for `graphql_requests(query)[0]`

        :raises: FBchatException if request failed
        """
        return self.graphql_requests(query)[0]

    """
    END INTERNAL REQUEST METHODS
    """

    """
    LOGIN METHODS
    """

    def _resetValues(self):
        self.payloadDefault = OrderedDict()
        self._session = requests.session()
        self.req_counter = 1
        self.seq = "0"
        self.uid = None

    def _postLogin(self):
        self.payloadDefault = OrderedDict()
        self.client_id = hex(int(random() * 2147483648))[2:]
        self.start_time = now()
        self.uid = self._session.cookies.get_dict().get("c_user")
        if self.uid is None:
            raise FBchatException("Could not find c_user cookie")
        self.uid = str(self.uid)
        self.user_channel = "p_{}".format(self.uid)
        self.ttstamp = ""

        r = self._get(self.req_url.BASE)
        soup = bs(r.text, "html.parser")

        fb_dtsg_element = soup.find("input", {"name": "fb_dtsg"})
        if fb_dtsg_element:
            self.fb_dtsg = fb_dtsg_element["value"]
        else:
            self.fb_dtsg = re.search(r'name="fb_dtsg" value="(.*?)"', r.text).group(1)

        fb_h_element = soup.find("input", {"name": "h"})
        if fb_h_element:
            self.fb_h = fb_h_element["value"]

        for i in self.fb_dtsg:
            self.ttstamp += str(ord(i))
        self.ttstamp += "2"
        # Set default payload
        self.payloadDefault["__rev"] = int(
            r.text.split('"client_revision":', 1)[1].split(",", 1)[0]
        )
        self.payloadDefault["__user"] = self.uid
        self.payloadDefault["__a"] = "1"
        self.payloadDefault["ttstamp"] = self.ttstamp
        self.payloadDefault["fb_dtsg"] = self.fb_dtsg

    def _login(self):
        if not (self.email and self.password):
            raise FBchatUserError("Email and password not found.")

        soup = bs(self._get(self.req_url.MOBILE).text, "html.parser")
        data = dict(
            (elem["name"], elem["value"])
            for elem in soup.findAll("input")
            if elem.has_attr("value") and elem.has_attr("name")
        )
        data["email"] = self.email
        data["pass"] = self.password
        data["login"] = "Log In"

        r = self._cleanPost(self.req_url.LOGIN, data)

        # Usually, 'Checkpoint' will refer to 2FA
        if "checkpoint" in r.url and ('id="approvals_code"' in r.text.lower()):
            r = self._2FA(r)

        # Sometimes Facebook tries to show the user a "Save Device" dialog
        if "save-device" in r.url:
            r = self._cleanGet(self.req_url.SAVE_DEVICE)

        if "home" in r.url:
            self._postLogin()
            return True, r.url
        else:
            return False, r.url

    def _2FA(self, r):
        soup = bs(r.text, "html.parser")
        data = dict()

        s = self.on2FACode()

        data["approvals_code"] = s
        data["fb_dtsg"] = soup.find("input", {"name": "fb_dtsg"})["value"]
        data["nh"] = soup.find("input", {"name": "nh"})["value"]
        data["submit[Submit Code]"] = "Submit Code"
        data["codes_submitted"] = 0
        log.info("Submitting 2FA code.")

        r = self._cleanPost(self.req_url.CHECKPOINT, data)

        if "home" in r.url:
            return r

        del data["approvals_code"]
        del data["submit[Submit Code]"]
        del data["codes_submitted"]

        data["name_action_selected"] = "save_device"
        data["submit[Continue]"] = "Continue"
        log.info(
            "Saving browser."
        )  # At this stage, we have dtsg, nh, name_action_selected, submit[Continue]
        r = self._cleanPost(self.req_url.CHECKPOINT, data)

        if "home" in r.url:
            return r

        del data["name_action_selected"]
        log.info(
            "Starting Facebook checkup flow."
        )  # At this stage, we have dtsg, nh, submit[Continue]
        r = self._cleanPost(self.req_url.CHECKPOINT, data)

        if "home" in r.url:
            return r

        del data["submit[Continue]"]
        data["submit[This was me]"] = "This Was Me"
        log.info(
            "Verifying login attempt."
        )  # At this stage, we have dtsg, nh, submit[This was me]
        r = self._cleanPost(self.req_url.CHECKPOINT, data)

        if "home" in r.url:
            return r

        del data["submit[This was me]"]
        data["submit[Continue]"] = "Continue"
        data["name_action_selected"] = "save_device"
        log.info(
            "Saving device again."
        )  # At this stage, we have dtsg, nh, submit[Continue], name_action_selected
        r = self._cleanPost(self.req_url.CHECKPOINT, data)
        return r

    def isLoggedIn(self):
        """
        Sends a request to Facebook to check the login status

        :return: True if the client is still logged in
        :rtype: bool
        """
        # Send a request to the login url, to see if we're directed to the home page
        r = self._cleanGet(self.req_url.LOGIN, allow_redirects=False)
        return "Location" in r.headers and "home" in r.headers["Location"]

    def getSession(self):
        """Retrieves session cookies

        :return: A dictionay containing session cookies
        :rtype: dict
        """
        return self._session.cookies.get_dict()

    def setSession(self, session_cookies):
        """Loads session cookies

        :param session_cookies: A dictionay containing session cookies
        :type session_cookies: dict
        :return: False if `session_cookies` does not contain proper cookies
        :rtype: bool
        """
        # Quick check to see if session_cookies is formatted properly
        if not session_cookies or "c_user" not in session_cookies:
            return False

        try:
            # Load cookies into current session
            self._session.cookies = requests.cookies.merge_cookies(
                self._session.cookies, session_cookies
            )
            self._postLogin()
        except Exception as e:
            log.exception("Failed loading session")
            self._resetValues()
            return False
        return True

    def login(self, email, password, max_tries=5):
        """
        Uses `email` and `password` to login the user (If the user is already logged in, this will do a re-login)

        :param email: Facebook `email` or `id` or `phone number`
        :param password: Facebook account password
        :param max_tries: Maximum number of times to try logging in
        :type max_tries: int
        :raises: FBchatException on failed login
        """
        self.onLoggingIn(email=email)

        if max_tries < 1:
            raise FBchatUserError("Cannot login: max_tries should be at least one")

        if not (email and password):
            raise FBchatUserError("Email and password not set")

        self.email = email
        self.password = password

        for i in range(1, max_tries + 1):
            login_successful, login_url = self._login()
            if not login_successful:
                log.warning(
                    "Attempt #{} failed{}".format(
                        i, {True: ", retrying"}.get(i < max_tries, "")
                    )
                )
                time.sleep(1)
                continue
            else:
                self.onLoggedIn(email=email)
                break
        else:
            raise FBchatUserError(
                "Login failed. Check email/password. "
                "(Failed on url: {})".format(login_url)
            )

    def logout(self):
        """
        Safely logs out the client

        :param timeout: See `requests timeout <http://docs.python-requests.org/en/master/user/advanced/#timeouts>`_
        :return: True if the action was successful
        :rtype: bool
        """
        if not hasattr(self, "fb_h"):
            h_r = self._post(self.req_url.MODERN_SETTINGS_MENU, {"pmid": "4"})
            self.fb_h = re.search(r'name=\\"h\\" value=\\"(.*?)\\"', h_r.text).group(1)

        data = {"ref": "mb", "h": self.fb_h}

        r = self._get(self.req_url.LOGOUT, data)

        self._resetValues()

        return r.ok

    """
    END LOGIN METHODS
    """

    """
    DEFAULT THREAD METHODS
    """

    def _getThread(self, given_thread_id=None, given_thread_type=None):
        """
        Checks if thread ID is given, checks if default is set and returns correct values

        :raises ValueError: If thread ID is not given and there is no default
        :return: Thread ID and thread type
        :rtype: tuple
        """
        if given_thread_id is None:
            if self.default_thread_id is not None:
                return self.default_thread_id, self.default_thread_type
            else:
                raise ValueError("Thread ID is not set")
        else:
            return given_thread_id, given_thread_type

    def setDefaultThread(self, thread_id, thread_type):
        """
        Sets default thread to send messages to

        :param thread_id: User/Group ID to default to. See :ref:`intro_threads`
        :param thread_type: See :ref:`intro_threads`
        :type thread_type: models.ThreadType
        """
        self.default_thread_id = thread_id
        self.default_thread_type = thread_type

    def resetDefaultThread(self):
        """Resets default thread"""
        self.setDefaultThread(None, None)

    """
    END DEFAULT THREAD METHODS
    """

    """
    FETCH METHODS
    """

    def _forcedFetch(self, thread_id, mid):
        params = {"thread_and_message_id": {"thread_id": thread_id, "message_id": mid}}
        return self.graphql_request(GraphQL(doc_id="1768656253222505", params=params))

    def fetchThreads(self, thread_location, before=None, after=None, limit=None):
        """
        Get all threads in thread_location.
        Threads will be sorted from newest to oldest.

        :param thread_location: models.ThreadLocation: INBOX, PENDING, ARCHIVED or OTHER
        :param before: Fetch only thread before this epoch (in ms) (default all threads)
        :param after: Fetch only thread after this epoch (in ms) (default all threads)
        :param limit: The max. amount of threads to fetch (default all threads)
        :return: :class:`models.Thread` objects
        :rtype: list
        :raises: FBchatException if request failed
        """
        threads = []

        last_thread_timestamp = None
        while True:
            # break if limit is exceeded
            if limit and len(threads) >= limit:
                break

            # fetchThreadList returns at max 20 threads before last_thread_timestamp (included)
            candidates = self.fetchThreadList(
                before=last_thread_timestamp, thread_location=thread_location
            )

            if len(candidates) > 1:
                threads += candidates[1:]
            else:  # End of threads
                break

            last_thread_timestamp = threads[-1].last_message_timestamp

            # FB returns a sorted list of threads
            if (before is not None and int(last_thread_timestamp) > before) or (
                after is not None and int(last_thread_timestamp) < after
            ):
                break

        # Return only threads between before and after (if set)
        if before is not None or after is not None:
            for t in threads:
                last_message_timestamp = int(t.last_message_timestamp)
                if (before is not None and last_message_timestamp > before) or (
                    after is not None and last_message_timestamp < after
                ):
                    threads.remove(t)

        if limit and len(threads) > limit:
            return threads[:limit]

        return threads

    def fetchAllUsersFromThreads(self, threads):
        """
        Get all users involved in threads.

        :param threads: models.Thread: List of threads to check for users
        :return: :class:`models.User` objects
        :rtype: list
        :raises: FBchatException if request failed
        """
        users = []
        users_to_fetch = []  # It's more efficient to fetch all users in one request
        for thread in threads:
            if thread.type == ThreadType.USER:
                if thread.uid not in [user.uid for user in users]:
                    users.append(thread)
            elif thread.type == ThreadType.GROUP:
                for user_id in thread.participants:
                    if (
                        user_id not in [user.uid for user in users]
                        and user_id not in users_to_fetch
                    ):
                        users_to_fetch.append(user_id)
        for user_id, user in self.fetchUserInfo(*users_to_fetch).items():
            users.append(user)
        return users

    def fetchAllUsers(self):
        """
        Gets all users the client is currently chatting with

        :return: :class:`models.User` objects
        :rtype: list
        :raises: FBchatException if request failed
        """
        data = {"viewer": self.uid}
        j = self._post(
            self.req_url.ALL_USERS, query=data, fix_request=True, as_json=True
        )
        if j.get("payload") is None:
            raise FBchatException("Missing payload while fetching users: {}".format(j))

        users = []

        for key in j["payload"]:
            k = j["payload"][key]
            if k["type"] in ["user", "friend"]:
                if k["id"] in ["0", 0]:
                    # Skip invalid users
                    pass
                users.append(
                    User(
                        k["id"],
                        first_name=k.get("firstName"),
                        url=k.get("uri"),
                        photo=k.get("thumbSrc"),
                        name=k.get("name"),
                        is_friend=k.get("is_friend"),
                        gender=GENDERS.get(k.get("gender")),
                    )
                )
        return users

    def searchForUsers(self, name, limit=10):
        """
        Find and get user by his/her name

        :param name: Name of the user
        :param limit: The max. amount of users to fetch
        :return: :class:`models.User` objects, ordered by relevance
        :rtype: list
        :raises: FBchatException if request failed
        """
        params = {"search": name, "limit": limit}
        j = self.graphql_request(GraphQL(query=GraphQL.SEARCH_USER, params=params))

        return [graphql_to_user(node) for node in j[name]["users"]["nodes"]]

    def searchForPages(self, name, limit=10):
        """
        Find and get page by its name

        :param name: Name of the page
        :return: :class:`models.Page` objects, ordered by relevance
        :rtype: list
        :raises: FBchatException if request failed
        """
        params = {"search": name, "limit": limit}
        j = self.graphql_request(GraphQL(query=GraphQL.SEARCH_PAGE, params=params))

        return [graphql_to_page(node) for node in j[name]["pages"]["nodes"]]

    def searchForGroups(self, name, limit=10):
        """
        Find and get group thread by its name

        :param name: Name of the group thread
        :param limit: The max. amount of groups to fetch
        :return: :class:`models.Group` objects, ordered by relevance
        :rtype: list
        :raises: FBchatException if request failed
        """
        params = {"search": name, "limit": limit}
        j = self.graphql_request(GraphQL(query=GraphQL.SEARCH_GROUP, params=params))

        return [graphql_to_group(node) for node in j["viewer"]["groups"]["nodes"]]

    def searchForThreads(self, name, limit=10):
        """
        Find and get a thread by its name

        :param name: Name of the thread
        :param limit: The max. amount of groups to fetch
        :return: :class:`models.User`, :class:`models.Group` and :class:`models.Page` objects, ordered by relevance
        :rtype: list
        :raises: FBchatException if request failed
        """
        params = {"search": name, "limit": limit}
        j = self.graphql_request(GraphQL(query=GraphQL.SEARCH_THREAD, params=params))

        rtn = []
        for node in j[name]["threads"]["nodes"]:
            if node["__typename"] == "User":
                rtn.append(graphql_to_user(node))
            elif node["__typename"] == "MessageThread":
                # MessageThread => Group thread
                rtn.append(graphql_to_group(node))
            elif node["__typename"] == "Page":
                rtn.append(graphql_to_page(node))
            elif node["__typename"] == "Group":
                # We don't handle Facebook "Groups"
                pass
            else:
                log.warning(
                    "Unknown type {} in {}".format(repr(node["__typename"]), node)
                )

        return rtn

    def searchForMessageIDs(self, query, offset=0, limit=5, thread_id=None):
        """
        Find and get message IDs by query

        :param query: Text to search for
        :param offset: Number of messages to skip
        :param limit: Max. number of messages to retrieve
        :param thread_id: User/Group ID to search in. See :ref:`intro_threads`
        :type offset: int
        :type limit: int
        :return: Found Message IDs
        :rtype: generator
        :raises: FBchatException if request failed
        """
        thread_id, thread_type = self._getThread(thread_id, None)

        data = {
            "query": query,
            "snippetOffset": offset,
            "snippetLimit": limit,
            "identifier": "thread_fbid",
            "thread_fbid": thread_id,
        }
        j = self._post(
            self.req_url.SEARCH_MESSAGES, data, fix_request=True, as_json=True
        )

        result = j["payload"]["search_snippets"][query]
        snippets = result[thread_id]["snippets"] if result.get(thread_id) else []
        for snippet in snippets:
            yield snippet["message_id"]

    def searchForMessages(self, query, offset=0, limit=5, thread_id=None):
        """
        Find and get :class:`models.Message` objects by query

        .. warning::
            This method sends request for every found message ID.

        :param query: Text to search for
        :param offset: Number of messages to skip
        :param limit: Max. number of messages to retrieve
        :param thread_id: User/Group ID to search in. See :ref:`intro_threads`
        :type offset: int
        :type limit: int
        :return: Found :class:`models.Message` objects
        :rtype: generator
        :raises: FBchatException if request failed
        """
        message_ids = self.searchForMessageIDs(
            query, offset=offset, limit=limit, thread_id=thread_id
        )
        for mid in message_ids:
            yield self.fetchMessageInfo(mid, thread_id)

    def search(self, query, fetch_messages=False, thread_limit=5, message_limit=5):
        """
        Searches for messages in all threads

        :param query: Text to search for
        :param fetch_messages: Whether to fetch :class:`models.Message` objects or IDs only
        :param thread_limit: Max. number of threads to retrieve
        :param message_limit: Max. number of messages to retrieve
        :type thread_limit: int
        :type message_limit: int
        :return: Dictionary with thread IDs as keys and generators to get messages as values
        :rtype: generator
        :raises: FBchatException if request failed
        """
        data = {"query": query, "snippetLimit": thread_limit}
        j = self._post(
            self.req_url.SEARCH_MESSAGES, data, fix_request=True, as_json=True
        )
        result = j["payload"]["search_snippets"][query]

        if fetch_messages:
            search_method = self.searchForMessages
        else:
            search_method = self.searchForMessageIDs

        return {
            thread_id: search_method(query, limit=message_limit, thread_id=thread_id)
            for thread_id in result
        }

    def _fetchInfo(self, *ids):
        data = {"ids[{}]".format(i): _id for i, _id in enumerate(ids)}
        j = self._post(self.req_url.INFO, data, fix_request=True, as_json=True)

        if j.get("payload") is None or j["payload"].get("profiles") is None:
            raise FBchatException("No users/pages returned: {}".format(j))

        entries = {}
        for _id in j["payload"]["profiles"]:
            k = j["payload"]["profiles"][_id]
            if k["type"] in ["user", "friend"]:
                entries[_id] = {
                    "id": _id,
                    "type": ThreadType.USER,
                    "url": k.get("uri"),
                    "first_name": k.get("firstName"),
                    "is_viewer_friend": k.get("is_friend"),
                    "gender": k.get("gender"),
                    "profile_picture": {"uri": k.get("thumbSrc")},
                    "name": k.get("name"),
                }
            elif k["type"] == "page":
                entries[_id] = {
                    "id": _id,
                    "type": ThreadType.PAGE,
                    "url": k.get("uri"),
                    "profile_picture": {"uri": k.get("thumbSrc")},
                    "name": k.get("name"),
                }
            else:
                raise FBchatException(
                    "{} had an unknown thread type: {}".format(_id, k)
                )

        log.debug(entries)
        return entries

    def fetchUserInfo(self, *user_ids):
        """
        Get users' info from IDs, unordered

        .. warning::
            Sends two requests, to fetch all available info!

        :param user_ids: One or more user ID(s) to query
        :return: :class:`models.User` objects, labeled by their ID
        :rtype: dict
        :raises: FBchatException if request failed
        """
        threads = self.fetchThreadInfo(*user_ids)
        users = {}
        for id_, thread in threads.items():
            if thread.type == ThreadType.USER:
                users[id_] = thread
            else:
                raise FBchatUserError("Thread {} was not a user".format(thread))

        return users

    def fetchPageInfo(self, *page_ids):
        """
        Get pages' info from IDs, unordered

        .. warning::
            Sends two requests, to fetch all available info!

        :param page_ids: One or more page ID(s) to query
        :return: :class:`models.Page` objects, labeled by their ID
        :rtype: dict
        :raises: FBchatException if request failed
        """
        threads = self.fetchThreadInfo(*page_ids)
        pages = {}
        for id_, thread in threads.items():
            if thread.type == ThreadType.PAGE:
                pages[id_] = thread
            else:
                raise FBchatUserError("Thread {} was not a page".format(thread))

        return pages

    def fetchGroupInfo(self, *group_ids):
        """
        Get groups' info from IDs, unordered

        :param group_ids: One or more group ID(s) to query
        :return: :class:`models.Group` objects, labeled by their ID
        :rtype: dict
        :raises: FBchatException if request failed
        """
        threads = self.fetchThreadInfo(*group_ids)
        groups = {}
        for id_, thread in threads.items():
            if thread.type == ThreadType.GROUP:
                groups[id_] = thread
            else:
                raise FBchatUserError("Thread {} was not a group".format(thread))

        return groups

    def fetchThreadInfo(self, *thread_ids):
        """
        Get threads' info from IDs, unordered

        .. warning::
            Sends two requests if users or pages are present, to fetch all available info!

        :param thread_ids: One or more thread ID(s) to query
        :return: :class:`models.Thread` objects, labeled by their ID
        :rtype: dict
        :raises: FBchatException if request failed
        """
        queries = []
        for thread_id in thread_ids:
            params = {
                "id": thread_id,
                "message_limit": 0,
                "load_messages": False,
                "load_read_receipts": False,
                "before": None,
            }
            queries.append(GraphQL(doc_id="2147762685294928", params=params))

        j = self.graphql_requests(*queries)

        for i, entry in enumerate(j):
            if entry.get("message_thread") is None:
                # If you don't have an existing thread with this person, attempt to retrieve user data anyways
                j[i]["message_thread"] = {
                    "thread_key": {"other_user_id": thread_ids[i]},
                    "thread_type": "ONE_TO_ONE",
                }

        pages_and_user_ids = [
            k["message_thread"]["thread_key"]["other_user_id"]
            for k in j
            if k["message_thread"].get("thread_type") == "ONE_TO_ONE"
        ]
        pages_and_users = {}
        if len(pages_and_user_ids) != 0:
            pages_and_users = self._fetchInfo(*pages_and_user_ids)

        rtn = {}
        for i, entry in enumerate(j):
            entry = entry["message_thread"]
            if entry.get("thread_type") == "GROUP":
                _id = entry["thread_key"]["thread_fbid"]
                rtn[_id] = graphql_to_group(entry)
            elif entry.get("thread_type") == "ONE_TO_ONE":
                _id = entry["thread_key"]["other_user_id"]
                if pages_and_users.get(_id) is None:
                    raise FBchatException("Could not fetch thread {}".format(_id))
                entry.update(pages_and_users[_id])
                if entry["type"] == ThreadType.USER:
                    rtn[_id] = graphql_to_user(entry)
                else:
                    rtn[_id] = graphql_to_page(entry)
            else:
                raise FBchatException(
                    "{} had an unknown thread type: {}".format(thread_ids[i], entry)
                )

        return rtn

    def fetchThreadMessages(self, thread_id=None, limit=20, before=None):
        """
        Get the last messages in a thread

        :param thread_id: User/Group ID to get messages from. See :ref:`intro_threads`
        :param limit: Max. number of messages to retrieve
        :param before: A timestamp, indicating from which point to retrieve messages
        :type limit: int
        :type before: int
        :return: :class:`models.Message` objects
        :rtype: list
        :raises: FBchatException if request failed
        """
        thread_id, thread_type = self._getThread(thread_id, None)

<<<<<<< HEAD
        params = {
            "id": thread_id,
            "message_limit": limit,
            "load_messages": True,
            "load_read_receipts": True,
            "before": before,
        }
        j = self.graphql_request(GraphQL(doc_id="1386147188135407", params=params))
=======
        j = self.graphql_request(
            GraphQL(
                doc_id="1860982147341344",
                params={
                    "id": thread_id,
                    "message_limit": limit,
                    "load_messages": True,
                    "load_read_receipts": True,
                    "before": before,
                },
            )
        )
>>>>>>> 4f76b796

        if j.get("message_thread") is None:
            raise FBchatException("Could not fetch thread {}: {}".format(thread_id, j))

        messages = [
            graphql_to_message(message)
            for message in j["message_thread"]["messages"]["nodes"]
        ]
        messages.reverse()

        read_receipts = j["message_thread"]["read_receipts"]["nodes"]

        for message in messages:
            for receipt in read_receipts:
                if int(receipt["watermark"]) >= int(message.timestamp):
                    message.read_by.append(receipt["actor"]["id"])

        return messages

    def fetchThreadList(
        self, offset=None, limit=20, thread_location=ThreadLocation.INBOX, before=None
    ):
        """Get thread list of your facebook account

        :param offset: Deprecated. Do not use!
        :param limit: Max. number of threads to retrieve. Capped at 20
        :param thread_location: models.ThreadLocation: INBOX, PENDING, ARCHIVED or OTHER
        :param before: A timestamp (in milliseconds), indicating from which point to retrieve threads
        :type limit: int
        :type before: int
        :return: :class:`models.Thread` objects
        :rtype: list
        :raises: FBchatException if request failed
        """
        if offset is not None:
            log.warning(
                "Using `offset` in `fetchThreadList` is no longer supported, "
                "since Facebook migrated to the use of GraphQL in this request. "
                "Use `before` instead."
            )

        if limit > 20 or limit < 1:
            raise FBchatUserError("`limit` should be between 1 and 20")

        if thread_location in ThreadLocation:
            loc_str = thread_location.value
        else:
            raise FBchatUserError('"thread_location" must be a value of ThreadLocation')

        params = {
            "limit": limit,
            "tags": [loc_str],
            "before": before,
            "includeDeliveryReceipts": True,
            "includeSeqID": False,
        }
        j = self.graphql_request(GraphQL(doc_id="1349387578499440", params=params))

        return [
            graphql_to_thread(node) for node in j["viewer"]["message_threads"]["nodes"]
        ]

    def fetchUnread(self):
        """
        Get the unread thread list

        :return: List of unread thread ids
        :rtype: list
        :raises: FBchatException if request failed
        """
        form = {
            "folders[0]": "inbox",
            "client": "mercury",
            "last_action_timestamp": now() - 60 * 1000
            # 'last_action_timestamp': 0
        }
        j = self._post(
            self.req_url.UNREAD_THREADS, form, fix_request=True, as_json=True
        )

        payload = j["payload"]["unread_thread_fbids"][0]
        return payload["thread_fbids"] + payload["other_user_fbids"]

    def fetchUnseen(self):
        """
        Get the unseen (new) thread list

        :return: List of unseen thread ids
        :rtype: list
        :raises: FBchatException if request failed
        """
        j = self._post(
            self.req_url.UNSEEN_THREADS, None, fix_request=True, as_json=True
        )

        payload = j["payload"]["unseen_thread_fbids"][0]
        return payload["thread_fbids"] + payload["other_user_fbids"]

    def fetchImageUrl(self, image_id):
        """Fetches the url to the original image from an image attachment ID

        :param image_id: The image you want to fethc
        :type image_id: str
        :return: An url where you can download the original image
        :rtype: str
        :raises: FBchatException if request failed
        """
        image_id = str(image_id)
        data = {"photo_id": str(image_id)}
        j = self._get(
            ReqUrl.ATTACHMENT_PHOTO, query=data, fix_request=True, as_json=True
        )

        url = get_jsmods_require(j, 3)
        if url is None:
            raise FBchatException("Could not fetch image url from: {}".format(j))
        return url

    def fetchMessageInfo(self, mid, thread_id=None):
        """
        Fetches :class:`models.Message` object from the message id

        :param mid: Message ID to fetch from
        :param thread_id: User/Group ID to get message info from. See :ref:`intro_threads`
        :return: :class:`models.Message` object
        :rtype: models.Message
        :raises: FBchatException if request failed
        """
        thread_id, thread_type = self._getThread(thread_id, None)
        message_info = self._forcedFetch(thread_id, mid).get("message")
        return graphql_to_message(message_info)

    def fetchPollOptions(self, poll_id):
        """
        Fetches list of :class:`models.PollOption` objects from the poll id

        :param poll_id: Poll ID to fetch from
        :rtype: list
        :raises: FBchatException if request failed
        """
        data = {"question_id": poll_id}
        j = self._post(
            self.req_url.GET_POLL_OPTIONS, data, fix_request=True, as_json=True
        )
        return [graphql_to_poll_option(m) for m in j["payload"]]

    def fetchPlanInfo(self, plan_id):
        """
        Fetches a :class:`models.Plan` object from the plan id

        :param plan_id: Plan ID to fetch from
        :return: :class:`models.Plan` object
        :rtype: models.Plan
        :raises: FBchatException if request failed
        """
        data = {"event_reminder_id": plan_id}
        j = self._post(self.req_url.PLAN_INFO, data, fix_request=True, as_json=True)
        return graphql_to_plan(j["payload"])

    def _getPrivateData(self):
        j = self.graphql_request(GraphQL(doc_id="1868889766468115"))
        return j["viewer"]

    def getPhoneNumbers(self):
        """
        Fetches a list of user phone numbers.

        :return: List of phone numbers
        :rtype: list
        """
        data = self._getPrivateData()
        return [
            j["phone_number"]["universal_number"] for j in data["user"]["all_phones"]
        ]

    def getEmails(self):
        """
        Fetches a list of user emails.

        :return: List of emails
        :rtype: list
        """
        data = self._getPrivateData()
        return [j["display_email"] for j in data["all_emails"]]

    def getUserActiveStatus(self, user_id):
        """
        Gets friend active status as an :class:`models.ActiveStatus` object.
        Returns `None` if status isn't known.

        .. warning::
            Only works when listening.

        :param user_id: ID of the user
        :return: Given user active status
        :rtype: models.ActiveStatus
        """
        return self._buddylist.get(str(user_id))

    """
    END FETCH METHODS
    """

    """
    SEND METHODS
    """

    def _oldMessage(self, message):
        return message if isinstance(message, Message) else Message(text=message)

    def _getSendData(self, message=None, thread_id=None, thread_type=ThreadType.USER):
        """Returns the data needed to send a request to `SendURL`"""
        messageAndOTID = generateOfflineThreadingID()
        timestamp = now()
        data = {
            "client": self.client,
            "author": "fbid:{}".format(self.uid),
            "timestamp": timestamp,
            "source": "source:chat:web",
            "offline_threading_id": messageAndOTID,
            "message_id": messageAndOTID,
            "threading_id": generateMessageID(self.client_id),
            "ephemeral_ttl_mode:": "0",
        }

        # Set recipient
        if thread_type in [ThreadType.USER, ThreadType.PAGE]:
            data["other_user_fbid"] = thread_id
        elif thread_type == ThreadType.GROUP:
            data["thread_fbid"] = thread_id

        if message is None:
            message = Message()

        if message.text or message.sticker or message.emoji_size:
            data["action_type"] = "ma-type:user-generated-message"

        if message.text:
            data["body"] = message.text

        for i, mention in enumerate(message.mentions):
            data["profile_xmd[{}][id]".format(i)] = mention.thread_id
            data["profile_xmd[{}][offset]".format(i)] = mention.offset
            data["profile_xmd[{}][length]".format(i)] = mention.length
            data["profile_xmd[{}][type]".format(i)] = "p"

        if message.emoji_size:
            if message.text:
                data["tags[0]"] = "hot_emoji_size:" + message.emoji_size.name.lower()
            else:
                data["sticker_id"] = message.emoji_size.value

        if message.sticker:
            data["sticker_id"] = message.sticker.uid

        if message.quick_replies:
            xmd = {"quick_replies": []}
            for quick_reply in message.quick_replies:
                q = dict()
                q["content_type"] = quick_reply._type
                q["payload"] = quick_reply.payload
                q["external_payload"] = quick_reply.external_payload
                q["data"] = quick_reply.data
                if quick_reply.is_response:
                    q["ignore_for_webhook"] = False
                if isinstance(quick_reply, QuickReplyText):
                    q["title"] = quick_reply.title
                if not isinstance(quick_reply, QuickReplyLocation):
                    q["image_url"] = quick_reply.image_url
                xmd["quick_replies"].append(q)
            if len(message.quick_replies) == 1 and message.quick_replies[0].is_response:
                xmd["quick_replies"] = xmd["quick_replies"][0]
            data["platform_xmd"] = json.dumps(xmd)

        if message.reply_to_id:
            data["replied_to_message_id"] = message.reply_to_id

        return data

    def _doSendRequest(self, data, get_thread_id=False):
        """Sends the data to `SendURL`, and returns the message ID or None on failure"""
        j = self._post(self.req_url.SEND, data, fix_request=True, as_json=True)

        # update JS token if received in response
        fb_dtsg = get_jsmods_require(j, 2)
        if fb_dtsg is not None:
            self.payloadDefault["fb_dtsg"] = fb_dtsg

        try:
            message_ids = [
                (action["message_id"], action["thread_fbid"])
                for action in j["payload"]["actions"]
                if "message_id" in action
            ]
            if len(message_ids) != 1:
                log.warning("Got multiple message ids' back: {}".format(message_ids))
            if get_thread_id:
                return message_ids[0]
            else:
                return message_ids[0][0]
        except (KeyError, IndexError, TypeError) as e:
            raise FBchatException(
                "Error when sending message: "
                "No message IDs could be found: {}".format(j)
            )

    def send(self, message, thread_id=None, thread_type=ThreadType.USER):
        """
        Sends a message to a thread

        :param message: Message to send
        :param thread_id: User/Group ID to send to. See :ref:`intro_threads`
        :param thread_type: See :ref:`intro_threads`
        :type message: models.Message
        :type thread_type: models.ThreadType
        :return: :ref:`Message ID <intro_message_ids>` of the sent message
        :raises: FBchatException if request failed
        """
        thread_id, thread_type = self._getThread(thread_id, thread_type)
        data = self._getSendData(
            message=message, thread_id=thread_id, thread_type=thread_type
        )
        return self._doSendRequest(data)

    def sendMessage(self, message, thread_id=None, thread_type=ThreadType.USER):
        """
        Deprecated. Use :func:`fbchat.Client.send` instead
        """
        return self.send(
            Message(text=message), thread_id=thread_id, thread_type=thread_type
        )

    def sendEmoji(
        self,
        emoji=None,
        size=EmojiSize.SMALL,
        thread_id=None,
        thread_type=ThreadType.USER,
    ):
        """
        Deprecated. Use :func:`fbchat.Client.send` instead
        """
        return self.send(
            Message(text=emoji, emoji_size=size),
            thread_id=thread_id,
            thread_type=thread_type,
        )

    def wave(self, wave_first=True, thread_id=None, thread_type=None):
        """
        Says hello with a wave to a thread!

        :param wave_first: Whether to wave first or wave back
        :param thread_id: User/Group ID to send to. See :ref:`intro_threads`
        :param thread_type: See :ref:`intro_threads`
        :type thread_type: models.ThreadType
        :return: :ref:`Message ID <intro_message_ids>` of the sent message
        :raises: FBchatException if request failed
        """
        thread_id, thread_type = self._getThread(thread_id, thread_type)
        data = self._getSendData(thread_id=thread_id, thread_type=thread_type)
        data["action_type"] = "ma-type:user-generated-message"
        data["lightweight_action_attachment[lwa_state]"] = (
            "INITIATED" if wave_first else "RECIPROCATED"
        )
        data["lightweight_action_attachment[lwa_type]"] = "WAVE"
        if thread_type == ThreadType.USER:
            data["specific_to_list[0]"] = "fbid:{}".format(thread_id)
        return self._doSendRequest(data)

    def quickReply(self, quick_reply, payload=None, thread_id=None, thread_type=None):
        """
        Replies to a chosen quick reply

        :param quick_reply: Quick reply to reply to
        :param payload: Optional answer to the quick reply
        :param thread_id: User/Group ID to send to. See :ref:`intro_threads`
        :param thread_type: See :ref:`intro_threads`
        :type quick_reply: models.QuickReply
        :type thread_type: models.ThreadType
        :return: :ref:`Message ID <intro_message_ids>` of the sent message
        :raises: FBchatException if request failed
        """
        quick_reply.is_response = True
        if isinstance(quick_reply, QuickReplyText):
            return self.send(
                Message(text=quick_reply.title, quick_replies=[quick_reply])
            )
        elif isinstance(quick_reply, QuickReplyLocation):
            if not isinstance(payload, LocationAttachment):
                raise ValueError(
                    "Payload must be an instance of `fbchat.models.LocationAttachment`"
                )
            return self.sendLocation(
                payload, thread_id=thread_id, thread_type=thread_type
            )
        elif isinstance(quick_reply, QuickReplyEmail):
            if not payload:
                payload = self.getEmails()[0]
            quick_reply.external_payload = quick_reply.payload
            quick_reply.payload = payload
            return self.send(Message(text=payload, quick_replies=[quick_reply]))
        elif isinstance(quick_reply, QuickReplyPhoneNumber):
            if not payload:
                payload = self.getPhoneNumbers()[0]
            quick_reply.external_payload = quick_reply.payload
            quick_reply.payload = payload
            return self.send(Message(text=payload, quick_replies=[quick_reply]))

    def unsend(self, mid):
        """
        Unsends a message (removes for everyone)

        :param mid: :ref:`Message ID <intro_message_ids>` of the message to unsend
        """
        data = {"message_id": mid}
        r = self._post(self.req_url.UNSEND, data)
        r.raise_for_status()

    def _sendLocation(self, location, current=True, thread_id=None, thread_type=None):
        thread_id, thread_type = self._getThread(thread_id, thread_type)
        data = self._getSendData(thread_id=thread_id, thread_type=thread_type)
        data["action_type"] = "ma-type:user-generated-message"
        data["location_attachment[coordinates][latitude]"] = location.latitude
        data["location_attachment[coordinates][longitude]"] = location.longitude
        data["location_attachment[is_current_location]"] = current
        return self._doSendRequest(data)

    def sendLocation(self, location, thread_id=None, thread_type=None):
        """
        Sends a given location to a thread as the user's current location

        :param location: Location to send
        :param thread_id: User/Group ID to send to. See :ref:`intro_threads`
        :param thread_type: See :ref:`intro_threads`
        :type location: models.LocationAttachment
        :type thread_type: models.ThreadType
        :return: :ref:`Message ID <intro_message_ids>` of the sent message
        :raises: FBchatException if request failed
        """
        self._sendLocation(
            location=location,
            current=True,
            thread_id=thread_id,
            thread_type=thread_type,
        )

    def sendPinnedLocation(self, location, thread_id=None, thread_type=None):
        """
        Sends a given location to a thread as a pinned location

        :param location: Location to send
        :param thread_id: User/Group ID to send to. See :ref:`intro_threads`
        :param thread_type: See :ref:`intro_threads`
        :type location: models.LocationAttachment
        :type thread_type: models.ThreadType
        :return: :ref:`Message ID <intro_message_ids>` of the sent message
        :raises: FBchatException if request failed
        """
        self._sendLocation(
            location=location,
            current=False,
            thread_id=thread_id,
            thread_type=thread_type,
        )

    def _upload(self, files, voice_clip=False):
        """
        Uploads files to Facebook

        `files` should be a list of files that requests can upload, see:
        http://docs.python-requests.org/en/master/api/#requests.request

        Returns a list of tuples with a file's ID and mimetype
        """
        file_dict = {"upload_{}".format(i): f for i, f in enumerate(files)}

        data = {"voice_clip": voice_clip}

        j = self._postFile(
            self.req_url.UPLOAD,
            files=file_dict,
            query=data,
            fix_request=True,
            as_json=True,
        )

        if len(j["payload"]["metadata"]) != len(files):
            raise FBchatException(
                "Some files could not be uploaded: {}, {}".format(j, files)
            )

        return [
            (data[mimetype_to_key(data["filetype"])], data["filetype"])
            for data in j["payload"]["metadata"]
        ]

    def _sendFiles(
        self, files, message=None, thread_id=None, thread_type=ThreadType.USER
    ):
        """
        Sends files from file IDs to a thread

        `files` should be a list of tuples, with a file's ID and mimetype
        """
        thread_id, thread_type = self._getThread(thread_id, thread_type)
        data = self._getSendData(
            message=self._oldMessage(message),
            thread_id=thread_id,
            thread_type=thread_type,
        )

        data["action_type"] = "ma-type:user-generated-message"
        data["has_attachment"] = True

        for i, (file_id, mimetype) in enumerate(files):
            data["{}s[{}]".format(mimetype_to_key(mimetype), i)] = file_id

        return self._doSendRequest(data)

    def sendRemoteFiles(
        self, file_urls, message=None, thread_id=None, thread_type=ThreadType.USER
    ):
        """
        Sends files from URLs to a thread

        :param file_urls: URLs of files to upload and send
        :param message: Additional message
        :param thread_id: User/Group ID to send to. See :ref:`intro_threads`
        :param thread_type: See :ref:`intro_threads`
        :type thread_type: models.ThreadType
        :return: :ref:`Message ID <intro_message_ids>` of the sent files
        :raises: FBchatException if request failed
        """
        file_urls = require_list(file_urls)
        files = self._upload(get_files_from_urls(file_urls))
        return self._sendFiles(
            files=files, message=message, thread_id=thread_id, thread_type=thread_type
        )

    def sendLocalFiles(
        self, file_paths, message=None, thread_id=None, thread_type=ThreadType.USER
    ):
        """
        Sends local files to a thread

        :param file_paths: Paths of files to upload and send
        :param message: Additional message
        :param thread_id: User/Group ID to send to. See :ref:`intro_threads`
        :param thread_type: See :ref:`intro_threads`
        :type thread_type: models.ThreadType
        :return: :ref:`Message ID <intro_message_ids>` of the sent files
        :raises: FBchatException if request failed
        """
        file_paths = require_list(file_paths)
        with get_files_from_paths(file_paths) as x:
            files = self._upload(x)
        return self._sendFiles(
            files=files, message=message, thread_id=thread_id, thread_type=thread_type
        )

    def sendRemoteVoiceClips(
        self, clip_urls, message=None, thread_id=None, thread_type=ThreadType.USER
    ):
        """
        Sends voice clips from URLs to a thread

        :param clip_urls: URLs of clips to upload and send
        :param message: Additional message
        :param thread_id: User/Group ID to send to. See :ref:`intro_threads`
        :param thread_type: See :ref:`intro_threads`
        :type thread_type: models.ThreadType
        :return: :ref:`Message ID <intro_message_ids>` of the sent files
        :raises: FBchatException if request failed
        """
        clip_urls = require_list(clip_urls)
        files = self._upload(get_files_from_urls(clip_urls), voice_clip=True)
        return self._sendFiles(
            files=files, message=message, thread_id=thread_id, thread_type=thread_type
        )

    def sendLocalVoiceClips(
        self, clip_paths, message=None, thread_id=None, thread_type=ThreadType.USER
    ):
        """
        Sends local voice clips to a thread

        :param clip_paths: Paths of clips to upload and send
        :param message: Additional message
        :param thread_id: User/Group ID to send to. See :ref:`intro_threads`
        :param thread_type: See :ref:`intro_threads`
        :type thread_type: models.ThreadType
        :return: :ref:`Message ID <intro_message_ids>` of the sent files
        :raises: FBchatException if request failed
        """
        clip_paths = require_list(clip_paths)
        with get_files_from_paths(clip_paths) as x:
            files = self._upload(x, voice_clip=True)
        return self._sendFiles(
            files=files, message=message, thread_id=thread_id, thread_type=thread_type
        )

    def sendImage(
        self,
        image_id,
        message=None,
        thread_id=None,
        thread_type=ThreadType.USER,
        is_gif=False,
    ):
        """
        Deprecated. Use :func:`fbchat.Client._sendFiles` instead
        """
        if is_gif:
            mimetype = "image/gif"
        else:
            mimetype = "image/png"
        return self._sendFiles(
            files=[(image_id, mimetype)],
            message=message,
            thread_id=thread_id,
            thread_type=thread_type,
        )

    def sendRemoteImage(
        self, image_url, message=None, thread_id=None, thread_type=ThreadType.USER
    ):
        """
        Deprecated. Use :func:`fbchat.Client.sendRemoteFiles` instead
        """
        return self.sendRemoteFiles(
            file_urls=[image_url],
            message=message,
            thread_id=thread_id,
            thread_type=thread_type,
        )

    def sendLocalImage(
        self, image_path, message=None, thread_id=None, thread_type=ThreadType.USER
    ):
        """
        Deprecated. Use :func:`fbchat.Client.sendLocalFiles` instead
        """
        return self.sendLocalFiles(
            file_paths=[image_path],
            message=message,
            thread_id=thread_id,
            thread_type=thread_type,
        )

    def createGroup(self, message, user_ids):
        """
        Creates a group with the given ids

        :param message: The initial message
        :param user_ids: A list of users to create the group with.
        :return: ID of the new group
        :raises: FBchatException if request failed
        """
        data = self._getSendData(message=self._oldMessage(message))

        if len(user_ids) < 2:
            raise FBchatUserError("Error when creating group: Not enough participants")

        for i, user_id in enumerate(user_ids + [self.uid]):
            data["specific_to_list[{}]".format(i)] = "fbid:{}".format(user_id)

        message_id, thread_id = self._doSendRequest(data, get_thread_id=True)
        if not thread_id:
            raise FBchatException(
                "Error when creating group: No thread_id could be found"
            )
        return thread_id

    def addUsersToGroup(self, user_ids, thread_id=None):
        """
        Adds users to a group.

        :param user_ids: One or more user IDs to add
        :param thread_id: Group ID to add people to. See :ref:`intro_threads`
        :type user_ids: list
        :raises: FBchatException if request failed
        """
        thread_id, thread_type = self._getThread(thread_id, None)
        data = self._getSendData(thread_id=thread_id, thread_type=ThreadType.GROUP)

        data["action_type"] = "ma-type:log-message"
        data["log_message_type"] = "log:subscribe"

        user_ids = require_list(user_ids)

        for i, user_id in enumerate(user_ids):
            if user_id == self.uid:
                raise FBchatUserError(
                    "Error when adding users: Cannot add self to group thread"
                )
            else:
                data[
                    "log_message_data[added_participants][{}]".format(i)
                ] = "fbid:{}".format(user_id)

        return self._doSendRequest(data)

    def removeUserFromGroup(self, user_id, thread_id=None):
        """
        Removes users from a group.

        :param user_id: User ID to remove
        :param thread_id: Group ID to remove people from. See :ref:`intro_threads`
        :raises: FBchatException if request failed
        """
        thread_id, thread_type = self._getThread(thread_id, None)

        data = {"uid": user_id, "tid": thread_id}
        j = self._post(self.req_url.REMOVE_USER, data, fix_request=True, as_json=True)

    def _adminStatus(self, admin_ids, admin, thread_id=None):
        thread_id, thread_type = self._getThread(thread_id, None)

        data = {"add": admin, "thread_fbid": thread_id}

        admin_ids = require_list(admin_ids)

        for i, admin_id in enumerate(admin_ids):
            data["admin_ids[{}]".format(i)] = str(admin_id)

        j = self._post(self.req_url.SAVE_ADMINS, data, fix_request=True, as_json=True)

    def addGroupAdmins(self, admin_ids, thread_id=None):
        """
        Sets specifed users as group admins.

        :param admin_ids: One or more user IDs to set admin
        :param thread_id: Group ID to remove people from. See :ref:`intro_threads`
        :raises: FBchatException if request failed
        """
        self._adminStatus(admin_ids, True, thread_id)

    def removeGroupAdmins(self, admin_ids, thread_id=None):
        """
        Removes admin status from specifed users.

        :param admin_ids: One or more user IDs to remove admin
        :param thread_id: Group ID to remove people from. See :ref:`intro_threads`
        :raises: FBchatException if request failed
        """
        self._adminStatus(admin_ids, False, thread_id)

    def changeGroupApprovalMode(self, require_admin_approval, thread_id=None):
        """
        Changes group's approval mode

        :param require_admin_approval: True or False
        :param thread_id: Group ID to remove people from. See :ref:`intro_threads`
        :raises: FBchatException if request failed
        """
        thread_id, thread_type = self._getThread(thread_id, None)

        data = {"set_mode": int(require_admin_approval), "thread_fbid": thread_id}
        j = self._post(self.req_url.APPROVAL_MODE, data, fix_request=True, as_json=True)

    def _usersApproval(self, user_ids, approve, thread_id=None):
        thread_id, thread_type = self._getThread(thread_id, None)

        user_ids = list(require_list(user_ids))

        data = {
            "client_mutation_id": "0",
            "actor_id": self.uid,
            "thread_fbid": thread_id,
            "user_ids": user_ids,
            "response": "ACCEPT" if approve else "DENY",
            "surface": "ADMIN_MODEL_APPROVAL_CENTER",
        }
        j = self.graphql_request(
            GraphQL(doc_id="1574519202665847", params={"data": data})
        )

    def acceptUsersToGroup(self, user_ids, thread_id=None):
        """
        Accepts users to the group from the group's approval

        :param user_ids: One or more user IDs to accept
        :param thread_id: Group ID to accept users to. See :ref:`intro_threads`
        :raises: FBchatException if request failed
        """
        self._usersApproval(user_ids, True, thread_id)

    def denyUsersFromGroup(self, user_ids, thread_id=None):
        """
        Denies users from the group's approval

        :param user_ids: One or more user IDs to deny
        :param thread_id: Group ID to deny users from. See :ref:`intro_threads`
        :raises: FBchatException if request failed
        """
        self._usersApproval(user_ids, False, thread_id)

    def _changeGroupImage(self, image_id, thread_id=None):
        """
        Changes a thread image from an image id

        :param image_id: ID of uploaded image
        :param thread_id: User/Group ID to change image. See :ref:`intro_threads`
        :raises: FBchatException if request failed
        """
        thread_id, thread_type = self._getThread(thread_id, None)

        data = {"thread_image_id": image_id, "thread_id": thread_id}

        j = self._post(self.req_url.THREAD_IMAGE, data, fix_request=True, as_json=True)
        return image_id

    def changeGroupImageRemote(self, image_url, thread_id=None):
        """
        Changes a thread image from a URL

        :param image_url: URL of an image to upload and change
        :param thread_id: User/Group ID to change image. See :ref:`intro_threads`
        :raises: FBchatException if request failed
        """
        (image_id, mimetype), = self._upload(get_files_from_urls([image_url]))
        return self._changeGroupImage(image_id, thread_id)

    def changeGroupImageLocal(self, image_path, thread_id=None):
        """
        Changes a thread image from a local path

        :param image_path: Path of an image to upload and change
        :param thread_id: User/Group ID to change image. See :ref:`intro_threads`
        :raises: FBchatException if request failed
        """
        with get_files_from_paths([image_path]) as files:
            (image_id, mimetype), = self._upload(files)

        return self._changeGroupImage(image_id, thread_id)

    def changeThreadTitle(self, title, thread_id=None, thread_type=ThreadType.USER):
        """
        Changes title of a thread.
        If this is executed on a user thread, this will change the nickname of that user, effectively changing the title

        :param title: New group thread title
        :param thread_id: Group ID to change title of. See :ref:`intro_threads`
        :param thread_type: See :ref:`intro_threads`
        :type thread_type: models.ThreadType
        :raises: FBchatException if request failed
        """
        thread_id, thread_type = self._getThread(thread_id, thread_type)

        if thread_type == ThreadType.USER:
            # The thread is a user, so we change the user's nickname
            return self.changeNickname(
                title, thread_id, thread_id=thread_id, thread_type=thread_type
            )

        data = {"thread_name": title, "thread_id": thread_id}
        j = self._post(self.req_url.THREAD_NAME, data, fix_request=True, as_json=True)

    def changeNickname(
        self, nickname, user_id, thread_id=None, thread_type=ThreadType.USER
    ):
        """
        Changes the nickname of a user in a thread

        :param nickname: New nickname
        :param user_id: User that will have their nickname changed
        :param thread_id: User/Group ID to change color of. See :ref:`intro_threads`
        :param thread_type: See :ref:`intro_threads`
        :type thread_type: models.ThreadType
        :raises: FBchatException if request failed
        """
        thread_id, thread_type = self._getThread(thread_id, thread_type)

        data = {
            "nickname": nickname,
            "participant_id": user_id,
            "thread_or_other_fbid": thread_id,
        }
        j = self._post(
            self.req_url.THREAD_NICKNAME, data, fix_request=True, as_json=True
        )

    def changeThreadColor(self, color, thread_id=None):
        """
        Changes thread color

        :param color: New thread color
        :param thread_id: User/Group ID to change color of. See :ref:`intro_threads`
        :type color: models.ThreadColor
        :raises: FBchatException if request failed
        """
        thread_id, thread_type = self._getThread(thread_id, None)

        data = {
            "color_choice": color.value if color != ThreadColor.MESSENGER_BLUE else "",
            "thread_or_other_fbid": thread_id,
        }
        j = self._post(self.req_url.THREAD_COLOR, data, fix_request=True, as_json=True)

    def changeThreadEmoji(self, emoji, thread_id=None):
        """
        Changes thread color

        Trivia: While changing the emoji, the Facebook web client actually sends multiple different requests, though only this one is required to make the change

        :param color: New thread emoji
        :param thread_id: User/Group ID to change emoji of. See :ref:`intro_threads`
        :raises: FBchatException if request failed
        """
        thread_id, thread_type = self._getThread(thread_id, None)

        data = {"emoji_choice": emoji, "thread_or_other_fbid": thread_id}
        j = self._post(self.req_url.THREAD_EMOJI, data, fix_request=True, as_json=True)

    def reactToMessage(self, message_id, reaction):
        """
        Reacts to a message, or removes reaction

        :param message_id: :ref:`Message ID <intro_message_ids>` to react to
        :param reaction: Reaction emoji to use, if None removes reaction
        :type reaction: models.MessageReaction or None
        :raises: FBchatException if request failed
        """
        data = {
            "action": "ADD_REACTION" if reaction else "REMOVE_REACTION",
            "client_mutation_id": "1",
            "actor_id": self.uid,
            "message_id": str(message_id),
            "reaction": reaction.value if reaction else None,
        }
        data = {"doc_id": 1491398900900362, "variables": json.dumps({"data": data})}
        self._post(self.req_url.MESSAGE_REACTION, data, fix_request=True, as_json=True)

    def createPlan(self, plan, thread_id=None):
        """
        Sets a plan

        :param plan: Plan to set
        :param thread_id: User/Group ID to send plan to. See :ref:`intro_threads`
        :type plan: models.Plan
        :raises: FBchatException if request failed
        """
        thread_id, thread_type = self._getThread(thread_id, None)

        data = {
            "event_type": "EVENT",
            "event_time": plan.time,
            "title": plan.title,
            "thread_id": thread_id,
            "location_id": plan.location_id or "",
            "location_name": plan.location or "",
            "acontext": ACONTEXT,
        }
        j = self._post(self.req_url.PLAN_CREATE, data, fix_request=True, as_json=True)

    def editPlan(self, plan, new_plan):
        """
        Edits a plan

        :param plan: Plan to edit
        :param new_plan: New plan
        :type plan: models.Plan
        :raises: FBchatException if request failed
        """
        data = {
            "event_reminder_id": plan.uid,
            "delete": "false",
            "date": new_plan.time,
            "location_name": new_plan.location or "",
            "location_id": new_plan.location_id or "",
            "title": new_plan.title,
            "acontext": ACONTEXT,
        }
        j = self._post(self.req_url.PLAN_CHANGE, data, fix_request=True, as_json=True)

    def deletePlan(self, plan):
        """
        Deletes a plan

        :param plan: Plan to delete
        :raises: FBchatException if request failed
        """
        data = {"event_reminder_id": plan.uid, "delete": "true", "acontext": ACONTEXT}
        j = self._post(self.req_url.PLAN_CHANGE, data, fix_request=True, as_json=True)

    def changePlanParticipation(self, plan, take_part=True):
        """
        Changes participation in a plan

        :param plan: Plan to take part in or not
        :param take_part: Whether to take part in the plan
        :raises: FBchatException if request failed
        """
        data = {
            "event_reminder_id": plan.uid,
            "guest_state": "GOING" if take_part else "DECLINED",
            "acontext": ACONTEXT,
        }
        j = self._post(
            self.req_url.PLAN_PARTICIPATION, data, fix_request=True, as_json=True
        )

    def eventReminder(self, thread_id, time, title, location="", location_id=""):
        """
        Deprecated. Use :func:`fbchat.Client.createPlan` instead
        """
        plan = Plan(time=time, title=title, location=location, location_id=location_id)
        self.createPlan(plan=plan, thread_id=thread_id)

    def createPoll(self, poll, thread_id=None):
        """
        Creates poll in a group thread

        :param poll: Poll to create
        :param thread_id: User/Group ID to create poll in. See :ref:`intro_threads`
        :type poll: models.Poll
        :raises: FBchatException if request failed
        """
        thread_id, thread_type = self._getThread(thread_id, None)

        # We're using ordered dicts, because the Facebook endpoint that parses the POST
        # parameters is badly implemented, and deals with ordering the options wrongly.
        # This also means we had to change `client.payloadDefault` to an ordered dict,
        # since that's being copied in between this point and the `requests` call
        #
        # If you can find a way to fix this for the endpoint, or if you find another
        # endpoint, please do suggest it ;)
        data = OrderedDict([("question_text", poll.title), ("target_id", thread_id)])

        for i, option in enumerate(poll.options):
            data["option_text_array[{}]".format(i)] = option.text
            data["option_is_selected_array[{}]".format(i)] = str(int(option.vote))

        j = self._post(self.req_url.CREATE_POLL, data, fix_request=True, as_json=True)

    def updatePollVote(self, poll_id, option_ids=[], new_options=[]):
        """
        Updates a poll vote

        :param poll_id: ID of the poll to update vote
        :param option_ids: List of the option IDs to vote
        :param new_options: List of the new option names
        :param thread_id: User/Group ID to change status in. See :ref:`intro_threads`
        :param thread_type: See :ref:`intro_threads`
        :type thread_type: models.ThreadType
        :raises: FBchatException if request failed
        """
        data = {"question_id": poll_id}

        for i, option_id in enumerate(option_ids):
            data["selected_options[{}]".format(i)] = option_id

        for i, option_text in enumerate(new_options):
            data["new_options[{}]".format(i)] = option_text

        j = self._post(self.req_url.UPDATE_VOTE, data, fix_request=True, as_json=True)

    def setTypingStatus(self, status, thread_id=None, thread_type=None):
        """
        Sets users typing status in a thread

        :param status: Specify the typing status
        :param thread_id: User/Group ID to change status in. See :ref:`intro_threads`
        :param thread_type: See :ref:`intro_threads`
        :type status: models.TypingStatus
        :type thread_type: models.ThreadType
        :raises: FBchatException if request failed
        """
        thread_id, thread_type = self._getThread(thread_id, thread_type)

        data = {
            "typ": status.value,
            "thread": thread_id,
            "to": thread_id if thread_type == ThreadType.USER else "",
            "source": "mercury-chat",
        }
        j = self._post(self.req_url.TYPING, data, fix_request=True, as_json=True)

    """
    END SEND METHODS
    """

    def markAsDelivered(self, thread_id, message_id):
        """
        Mark a message as delivered

        :param thread_id: User/Group ID to which the message belongs. See :ref:`intro_threads`
        :param message_id: Message ID to set as delivered. See :ref:`intro_threads`
        :return: Whether the request was successful
        :raises: FBchatException if request failed
        """
        data = {
            "message_ids[0]": message_id,
            "thread_ids[%s][0]" % thread_id: message_id,
        }

        r = self._post(self.req_url.DELIVERED, data)
        return r.ok

    def _readStatus(self, read, thread_ids):
        thread_ids = require_list(thread_ids)

        data = {"watermarkTimestamp": now(), "shouldSendReadReceipt": "true"}

        for thread_id in thread_ids:
            data["ids[{}]".format(thread_id)] = "true" if read else "false"

        r = self._post(self.req_url.READ_STATUS, data)
        return r.ok

    def markAsRead(self, thread_ids=None):
        """
        Mark threads as read
        All messages inside the threads will be marked as read

        :param thread_ids: User/Group IDs to set as read. See :ref:`intro_threads`
        :return: Whether the request was successful
        :raises: FBchatException if request failed
        """
        self._readStatus(True, thread_ids)

    def markAsUnread(self, thread_ids=None):
        """
        Mark threads as unread
        All messages inside the threads will be marked as unread

        :param thread_ids: User/Group IDs to set as unread. See :ref:`intro_threads`
        :return: Whether the request was successful
        :raises: FBchatException if request failed
        """
        self._readStatus(False, thread_ids)

    def markAsSeen(self):
        """
        .. todo::
            Documenting this
        """
        r = self._post(self.req_url.MARK_SEEN, {"seen_timestamp": now()})
        return r.ok

    def friendConnect(self, friend_id):
        """
        .. todo::
            Documenting this
        """
        data = {"to_friend": friend_id, "action": "confirm"}

        r = self._post(self.req_url.CONNECT, data)
        return r.ok

    def removeFriend(self, friend_id=None):
        """
        Removes a specifed friend from your friend list

        :param friend_id: The ID of the friend that you want to remove
        :return: Returns error if the removing was unsuccessful, returns True when successful.
        """
        payload = {"friend_id": friend_id, "unref": "none", "confirm": "Confirm"}
        r = self._post(self.req_url.REMOVE_FRIEND, payload)
        query = parse_qs(urlparse(r.url).query)
        if "err" not in query:
            log.debug("Remove was successful!")
            return True
        else:
            log.warning("Error while removing friend")
            return False

    def blockUser(self, user_id):
        """
        Blocks messages from a specifed user

        :param user_id: The ID of the user that you want to block
        :return: Whether the request was successful
        :raises: FBchatException if request failed
        """
        data = {"fbid": user_id}
        r = self._post(self.req_url.BLOCK_USER, data)
        return r.ok

    def unblockUser(self, user_id):
        """
        Unblocks messages from a blocked user

        :param user_id: The ID of the user that you want to unblock
        :return: Whether the request was successful
        :raises: FBchatException if request failed
        """
        data = {"fbid": user_id}
        r = self._post(self.req_url.UNBLOCK_USER, data)
        return r.ok

    def moveThreads(self, location, thread_ids):
        """
        Moves threads to specifed location

        :param location: models.ThreadLocation: INBOX, PENDING, ARCHIVED or OTHER
        :param thread_ids: Thread IDs to move. See :ref:`intro_threads`
        :return: Whether the request was successful
        :raises: FBchatException if request failed
        """
        thread_ids = require_list(thread_ids)

        if location == ThreadLocation.PENDING:
            location = ThreadLocation.OTHER

        if location == ThreadLocation.ARCHIVED:
            data_archive = dict()
            data_unpin = dict()
            for thread_id in thread_ids:
                data_archive["ids[{}]".format(thread_id)] = "true"
                data_unpin["ids[{}]".format(thread_id)] = "false"
            r_archive = self._post(self.req_url.ARCHIVED_STATUS, data_archive)
            r_unpin = self._post(self.req_url.PINNED_STATUS, data_unpin)
            return r_archive.ok and r_unpin.ok
        else:
            data = dict()
            for i, thread_id in enumerate(thread_ids):
                data["{}[{}]".format(location.name.lower(), i)] = thread_id
            r = self._post(self.req_url.MOVE_THREAD, data)
            return r.ok

    def deleteThreads(self, thread_ids):
        """
        Deletes threads

        :param thread_ids: Thread IDs to delete. See :ref:`intro_threads`
        :return: Whether the request was successful
        :raises: FBchatException if request failed
        """
        thread_ids = require_list(thread_ids)

        data_unpin = dict()
        data_delete = dict()
        for i, thread_id in enumerate(thread_ids):
            data_unpin["ids[{}]".format(thread_id)] = "false"
            data_delete["ids[{}]".format(i)] = thread_id
        r_unpin = self._post(self.req_url.PINNED_STATUS, data_unpin)
        r_delete = self._post(self.req_url.DELETE_THREAD, data_delete)
        return r_unpin.ok and r_delete.ok

    def markAsSpam(self, thread_id=None):
        """
        Mark a thread as spam and delete it

        :param thread_id: User/Group ID to mark as spam. See :ref:`intro_threads`
        :return: Whether the request was successful
        :raises: FBchatException if request failed
        """
        thread_id, thread_type = self._getThread(thread_id, None)
        r = self._post(self.req_url.MARK_SPAM, {"id": thread_id})
        return r.ok

    def deleteMessages(self, message_ids):
        """
        Deletes specifed messages

        :param message_ids: Message IDs to delete
        :return: Whether the request was successful
        :raises: FBchatException if request failed
        """
        message_ids = require_list(message_ids)
        data = dict()
        for i, message_id in enumerate(message_ids):
            data["message_ids[{}]".format(i)] = message_id
        r = self._post(self.req_url.DELETE_MESSAGES, data)
        return r.ok

    def muteThread(self, mute_time=-1, thread_id=None):
        """
        Mutes thread

        :param mute_time: Mute time in seconds, leave blank to mute forever
        :param thread_id: User/Group ID to mute. See :ref:`intro_threads`
        """
        thread_id, thread_type = self._getThread(thread_id, None)
        data = {"mute_settings": str(mute_time), "thread_fbid": thread_id}
        content = self._post(self.req_url.MUTE_THREAD, data, fix_request=True)

    def unmuteThread(self, thread_id=None):
        """
        Unmutes thread

        :param thread_id: User/Group ID to unmute. See :ref:`intro_threads`
        """
        return self.muteThread(0, thread_id)

    def muteThreadReactions(self, mute=True, thread_id=None):
        """
        Mutes thread reactions

        :param mute: Boolean. True to mute, False to unmute
        :param thread_id: User/Group ID to mute. See :ref:`intro_threads`
        """
        thread_id, thread_type = self._getThread(thread_id, None)
        data = {"reactions_mute_mode": int(mute), "thread_fbid": thread_id}
        r = self._post(self.req_url.MUTE_REACTIONS, data, fix_request=True)

    def unmuteThreadReactions(self, thread_id=None):
        """
        Unmutes thread reactions

        :param thread_id: User/Group ID to unmute. See :ref:`intro_threads`
        """
        return self.muteThreadReactions(False, thread_id)

    def muteThreadMentions(self, mute=True, thread_id=None):
        """
        Mutes thread mentions

        :param mute: Boolean. True to mute, False to unmute
        :param thread_id: User/Group ID to mute. See :ref:`intro_threads`
        """
        thread_id, thread_type = self._getThread(thread_id, None)
        data = {"mentions_mute_mode": int(mute), "thread_fbid": thread_id}
        r = self._post(self.req_url.MUTE_MENTIONS, data, fix_request=True)

    def unmuteThreadMentions(self, thread_id=None):
        """
        Unmutes thread mentions

        :param thread_id: User/Group ID to unmute. See :ref:`intro_threads`
        """
        return self.muteThreadMentions(False, thread_id)

    """
    LISTEN METHODS
    """

    def _ping(self):
        data = {
            "channel": self.user_channel,
            "clientid": self.client_id,
            "partition": -2,
            "cap": 0,
            "uid": self.uid,
            "sticky_token": self.sticky,
            "sticky_pool": self.pool,
            "viewer_uid": self.uid,
            "state": "active",
        }
        self._get(self.req_url.PING, data, fix_request=True, as_json=False)

    def _pullMessage(self):
        """Call pull api with seq value to get message data."""
        data = {
            "msgs_recv": 0,
            "sticky_token": self.sticky,
            "sticky_pool": self.pool,
            "clientid": self.client_id,
            "state": "active" if self._markAlive else "offline",
        }
        return self._get(self.req_url.STICKY, data, fix_request=True, as_json=True)

    def _parseDelta(self, m):
        def getThreadIdAndThreadType(msg_metadata):
            """Returns a tuple consisting of thread ID and thread type"""
            id_thread = None
            type_thread = None
            if "threadFbId" in msg_metadata["threadKey"]:
                id_thread = str(msg_metadata["threadKey"]["threadFbId"])
                type_thread = ThreadType.GROUP
            elif "otherUserFbId" in msg_metadata["threadKey"]:
                id_thread = str(msg_metadata["threadKey"]["otherUserFbId"])
                type_thread = ThreadType.USER
            return id_thread, type_thread

        delta = m["delta"]
        delta_type = delta.get("type")
        delta_class = delta.get("class")
        metadata = delta.get("messageMetadata")

        if metadata:
            mid = metadata["messageId"]
            author_id = str(metadata["actorFbId"])
            ts = int(metadata.get("timestamp"))

        # Added participants
        if "addedParticipants" in delta:
            added_ids = [str(x["userFbId"]) for x in delta["addedParticipants"]]
            thread_id = str(metadata["threadKey"]["threadFbId"])
            self.onPeopleAdded(
                mid=mid,
                added_ids=added_ids,
                author_id=author_id,
                thread_id=thread_id,
                ts=ts,
                msg=m,
            )

        # Left/removed participants
        elif "leftParticipantFbId" in delta:
            removed_id = str(delta["leftParticipantFbId"])
            thread_id = str(metadata["threadKey"]["threadFbId"])
            self.onPersonRemoved(
                mid=mid,
                removed_id=removed_id,
                author_id=author_id,
                thread_id=thread_id,
                ts=ts,
                msg=m,
            )

        # Color change
        elif delta_type == "change_thread_theme":
            new_color = graphql_color_to_enum(delta["untypedData"]["theme_color"])
            thread_id, thread_type = getThreadIdAndThreadType(metadata)
            self.onColorChange(
                mid=mid,
                author_id=author_id,
                new_color=new_color,
                thread_id=thread_id,
                thread_type=thread_type,
                ts=ts,
                metadata=metadata,
                msg=m,
            )

        # Emoji change
        elif delta_type == "change_thread_icon":
            new_emoji = delta["untypedData"]["thread_icon"]
            thread_id, thread_type = getThreadIdAndThreadType(metadata)
            self.onEmojiChange(
                mid=mid,
                author_id=author_id,
                new_emoji=new_emoji,
                thread_id=thread_id,
                thread_type=thread_type,
                ts=ts,
                metadata=metadata,
                msg=m,
            )

        # Thread title change
        elif delta_class == "ThreadName":
            new_title = delta["name"]
            thread_id, thread_type = getThreadIdAndThreadType(metadata)
            self.onTitleChange(
                mid=mid,
                author_id=author_id,
                new_title=new_title,
                thread_id=thread_id,
                thread_type=thread_type,
                ts=ts,
                metadata=metadata,
                msg=m,
            )

        # Forced fetch
        elif delta_class == "ForcedFetch":
            mid = delta.get("messageId")
            if mid is None:
                self.onUnknownMesssageType(msg=m)
            else:
                thread_id = str(delta["threadKey"]["threadFbId"])
                fetch_info = self._forcedFetch(thread_id, mid)
                fetch_data = fetch_info["message"]
                author_id = fetch_data["message_sender"]["id"]
                ts = fetch_data["timestamp_precise"]
                if fetch_data.get("__typename") == "ThreadImageMessage":
                    # Thread image change
                    image_metadata = fetch_data.get("image_with_metadata")
                    image_id = (
                        int(image_metadata["legacy_attachment_id"])
                        if image_metadata
                        else None
                    )
                    self.onImageChange(
                        mid=mid,
                        author_id=author_id,
                        new_image=image_id,
                        thread_id=thread_id,
                        thread_type=ThreadType.GROUP,
                        ts=ts,
                        msg=m,
                    )

        # Nickname change
        elif delta_type == "change_thread_nickname":
            changed_for = str(delta["untypedData"]["participant_id"])
            new_nickname = delta["untypedData"]["nickname"]
            thread_id, thread_type = getThreadIdAndThreadType(metadata)
            self.onNicknameChange(
                mid=mid,
                author_id=author_id,
                changed_for=changed_for,
                new_nickname=new_nickname,
                thread_id=thread_id,
                thread_type=thread_type,
                ts=ts,
                metadata=metadata,
                msg=m,
            )

        # Admin added or removed in a group thread
        elif delta_type == "change_thread_admins":
            thread_id, thread_type = getThreadIdAndThreadType(metadata)
            target_id = delta["untypedData"]["TARGET_ID"]
            admin_event = delta["untypedData"]["ADMIN_EVENT"]
            if admin_event == "add_admin":
                self.onAdminAdded(
                    mid=mid,
                    added_id=target_id,
                    author_id=author_id,
                    thread_id=thread_id,
                    thread_type=thread_type,
                    ts=ts,
                    msg=m,
                )
            elif admin_event == "remove_admin":
                self.onAdminRemoved(
                    mid=mid,
                    removed_id=target_id,
                    author_id=author_id,
                    thread_id=thread_id,
                    thread_type=thread_type,
                    ts=ts,
                    msg=m,
                )

        # Group approval mode change
        elif delta_type == "change_thread_approval_mode":
            thread_id, thread_type = getThreadIdAndThreadType(metadata)
            approval_mode = bool(int(delta["untypedData"]["APPROVAL_MODE"]))
            self.onApprovalModeChange(
                mid=mid,
                approval_mode=approval_mode,
                author_id=author_id,
                thread_id=thread_id,
                thread_type=thread_type,
                ts=ts,
                msg=m,
            )

        # Message delivered
        elif delta_class == "DeliveryReceipt":
            message_ids = delta["messageIds"]
            delivered_for = str(
                delta.get("actorFbId") or delta["threadKey"]["otherUserFbId"]
            )
            ts = int(delta["deliveredWatermarkTimestampMs"])
            thread_id, thread_type = getThreadIdAndThreadType(delta)
            self.onMessageDelivered(
                msg_ids=message_ids,
                delivered_for=delivered_for,
                thread_id=thread_id,
                thread_type=thread_type,
                ts=ts,
                metadata=metadata,
                msg=m,
            )

        # Message seen
        elif delta_class == "ReadReceipt":
            seen_by = str(delta.get("actorFbId") or delta["threadKey"]["otherUserFbId"])
            seen_ts = int(delta["actionTimestampMs"])
            delivered_ts = int(delta["watermarkTimestampMs"])
            thread_id, thread_type = getThreadIdAndThreadType(delta)
            self.onMessageSeen(
                seen_by=seen_by,
                thread_id=thread_id,
                thread_type=thread_type,
                seen_ts=seen_ts,
                ts=delivered_ts,
                metadata=metadata,
                msg=m,
            )

        # Messages marked as seen
        elif delta_class == "MarkRead":
            seen_ts = int(
                delta.get("actionTimestampMs") or delta.get("actionTimestamp")
            )
            delivered_ts = int(
                delta.get("watermarkTimestampMs") or delta.get("watermarkTimestamp")
            )

            threads = []
            if "folders" not in delta:
                threads = [
                    getThreadIdAndThreadType({"threadKey": thr})
                    for thr in delta.get("threadKeys")
                ]

            # thread_id, thread_type = getThreadIdAndThreadType(delta)
            self.onMarkedSeen(
                threads=threads, seen_ts=seen_ts, ts=delivered_ts, metadata=delta, msg=m
            )

        # Game played
        elif delta_type == "instant_game_update":
            game_id = delta["untypedData"]["game_id"]
            game_name = delta["untypedData"]["game_name"]
            score = delta["untypedData"].get("score")
            if score is not None:
                score = int(score)
            leaderboard = delta["untypedData"].get("leaderboard")
            if leaderboard is not None:
                leaderboard = json.loads(leaderboard)["scores"]
            thread_id, thread_type = getThreadIdAndThreadType(metadata)
            self.onGamePlayed(
                mid=mid,
                author_id=author_id,
                game_id=game_id,
                game_name=game_name,
                score=score,
                leaderboard=leaderboard,
                thread_id=thread_id,
                thread_type=thread_type,
                ts=ts,
                metadata=metadata,
                msg=m,
            )

        # Group call started/ended
        elif delta_type == "rtc_call_log":
            thread_id, thread_type = getThreadIdAndThreadType(metadata)
            call_status = delta["untypedData"]["event"]
            call_duration = int(delta["untypedData"]["call_duration"])
            is_video_call = bool(int(delta["untypedData"]["is_video_call"]))
            if call_status == "call_started":
                self.onCallStarted(
                    mid=mid,
                    caller_id=author_id,
                    is_video_call=is_video_call,
                    thread_id=thread_id,
                    thread_type=thread_type,
                    ts=ts,
                    metadata=metadata,
                    msg=m,
                )
            elif call_status == "call_ended":
                self.onCallEnded(
                    mid=mid,
                    caller_id=author_id,
                    is_video_call=is_video_call,
                    call_duration=call_duration,
                    thread_id=thread_id,
                    thread_type=thread_type,
                    ts=ts,
                    metadata=metadata,
                    msg=m,
                )

        # User joined to group call
        elif delta_type == "participant_joined_group_call":
            thread_id, thread_type = getThreadIdAndThreadType(metadata)
            is_video_call = bool(int(delta["untypedData"]["group_call_type"]))
            self.onUserJoinedCall(
                mid=mid,
                joined_id=author_id,
                is_video_call=is_video_call,
                thread_id=thread_id,
                thread_type=thread_type,
                ts=ts,
                metadata=metadata,
                msg=m,
            )

        # Group poll event
        elif delta_type == "group_poll":
            thread_id, thread_type = getThreadIdAndThreadType(metadata)
            event_type = delta["untypedData"]["event_type"]
            poll_json = json.loads(delta["untypedData"]["question_json"])
            poll = graphql_to_poll(poll_json)
            if event_type == "question_creation":
                # User created group poll
                self.onPollCreated(
                    mid=mid,
                    poll=poll,
                    author_id=author_id,
                    thread_id=thread_id,
                    thread_type=thread_type,
                    ts=ts,
                    metadata=metadata,
                    msg=m,
                )
            elif event_type == "update_vote":
                # User voted on group poll
                added_options = json.loads(delta["untypedData"]["added_option_ids"])
                removed_options = json.loads(delta["untypedData"]["removed_option_ids"])
                self.onPollVoted(
                    mid=mid,
                    poll=poll,
                    added_options=added_options,
                    removed_options=removed_options,
                    author_id=author_id,
                    thread_id=thread_id,
                    thread_type=thread_type,
                    ts=ts,
                    metadata=metadata,
                    msg=m,
                )

        # Plan created
        elif delta_type == "lightweight_event_create":
            thread_id, thread_type = getThreadIdAndThreadType(metadata)
            plan = graphql_to_plan(delta["untypedData"])
            self.onPlanCreated(
                mid=mid,
                plan=plan,
                author_id=author_id,
                thread_id=thread_id,
                thread_type=thread_type,
                ts=ts,
                metadata=metadata,
                msg=m,
            )

        # Plan ended
        elif delta_type == "lightweight_event_notify":
            thread_id, thread_type = getThreadIdAndThreadType(metadata)
            plan = graphql_to_plan(delta["untypedData"])
            self.onPlanEnded(
                mid=mid,
                plan=plan,
                thread_id=thread_id,
                thread_type=thread_type,
                ts=ts,
                metadata=metadata,
                msg=m,
            )

        # Plan edited
        elif delta_type == "lightweight_event_update":
            thread_id, thread_type = getThreadIdAndThreadType(metadata)
            plan = graphql_to_plan(delta["untypedData"])
            self.onPlanEdited(
                mid=mid,
                plan=plan,
                author_id=author_id,
                thread_id=thread_id,
                thread_type=thread_type,
                ts=ts,
                metadata=metadata,
                msg=m,
            )

        # Plan deleted
        elif delta_type == "lightweight_event_delete":
            thread_id, thread_type = getThreadIdAndThreadType(metadata)
            plan = graphql_to_plan(delta["untypedData"])
            self.onPlanDeleted(
                mid=mid,
                plan=plan,
                author_id=author_id,
                thread_id=thread_id,
                thread_type=thread_type,
                ts=ts,
                metadata=metadata,
                msg=m,
            )

        # Plan participation change
        elif delta_type == "lightweight_event_rsvp":
            thread_id, thread_type = getThreadIdAndThreadType(metadata)
            plan = graphql_to_plan(delta["untypedData"])
            take_part = delta["untypedData"]["guest_status"] == "GOING"
            self.onPlanParticipation(
                mid=mid,
                plan=plan,
                take_part=take_part,
                author_id=author_id,
                thread_id=thread_id,
                thread_type=thread_type,
                ts=ts,
                metadata=metadata,
                msg=m,
            )

        # Client payload (that weird numbers)
        elif delta_class == "ClientPayload":
            payload = json.loads("".join(chr(z) for z in delta["payload"]))
            ts = m.get("ofd_ts")
            for d in payload.get("deltas", []):

                # Message reaction
                if d.get("deltaMessageReaction"):
                    i = d["deltaMessageReaction"]
                    thread_id, thread_type = getThreadIdAndThreadType(i)
                    mid = i["messageId"]
                    author_id = str(i["userId"])
                    reaction = (
                        MessageReaction(i["reaction"]) if i.get("reaction") else None
                    )
                    add_reaction = not bool(i["action"])
                    if add_reaction:
                        self.onReactionAdded(
                            mid=mid,
                            reaction=reaction,
                            author_id=author_id,
                            thread_id=thread_id,
                            thread_type=thread_type,
                            ts=ts,
                            msg=m,
                        )
                    else:
                        self.onReactionRemoved(
                            mid=mid,
                            author_id=author_id,
                            thread_id=thread_id,
                            thread_type=thread_type,
                            ts=ts,
                            msg=m,
                        )

                # Viewer status change
                elif d.get("deltaChangeViewerStatus"):
                    i = d["deltaChangeViewerStatus"]
                    thread_id, thread_type = getThreadIdAndThreadType(i)
                    author_id = str(i["actorFbid"])
                    reason = i["reason"]
                    can_reply = i["canViewerReply"]
                    if reason == 2:
                        if can_reply:
                            self.onUnblock(
                                author_id=author_id,
                                thread_id=thread_id,
                                thread_type=thread_type,
                                ts=ts,
                                msg=m,
                            )
                        else:
                            self.onBlock(
                                author_id=author_id,
                                thread_id=thread_id,
                                thread_type=thread_type,
                                ts=ts,
                                msg=m,
                            )

                # Live location info
                elif d.get("liveLocationData"):
                    i = d["liveLocationData"]
                    thread_id, thread_type = getThreadIdAndThreadType(i)
                    for l in i["messageLiveLocations"]:
                        mid = l["messageId"]
                        author_id = str(l["senderId"])
                        location = graphql_to_live_location(l)
                        self.onLiveLocation(
                            mid=mid,
                            location=location,
                            author_id=author_id,
                            thread_id=thread_id,
                            thread_type=thread_type,
                            ts=ts,
                            msg=m,
                        )

                # Message deletion
                elif d.get("deltaRecallMessageData"):
                    i = d["deltaRecallMessageData"]
                    thread_id, thread_type = getThreadIdAndThreadType(i)
                    mid = i["messageID"]
                    ts = i["deletionTimestamp"]
                    author_id = str(i["senderID"])
                    self.onMessageUnsent(
                        mid=mid,
                        author_id=author_id,
                        thread_id=thread_id,
                        thread_type=thread_type,
                        ts=ts,
                        msg=m,
                    )

                elif d.get("deltaMessageReply"):
                    i = d["deltaMessageReply"]
                    metadata = i["message"]["messageMetadata"]
                    thread_id, thread_type = getThreadIdAndThreadType(metadata)
                    message = graphql_to_message_reply(i["message"])
                    message.replied_to = graphql_to_message_reply(i["repliedToMessage"])
                    self.onMessage(
                        mid=message.uid,
                        author_id=message.author,
                        message=message.text,
                        message_object=message,
                        thread_id=thread_id,
                        thread_type=thread_type,
                        ts=message.timestamp,
                        metadata=metadata,
                        msg=m,
                    )

        # New message
        elif delta.get("class") == "NewMessage":
            mentions = []
            if delta.get("data") and delta["data"].get("prng"):
                try:
                    mentions = [
                        Mention(
                            str(mention.get("i")),
                            offset=mention.get("o"),
                            length=mention.get("l"),
                        )
                        for mention in parse_json(delta["data"]["prng"])
                    ]
                except Exception:
                    log.exception("An exception occured while reading attachments")

            sticker = None
            attachments = []
            unsent = False
            if delta.get("attachments"):
                try:
                    for a in delta["attachments"]:
                        mercury = a["mercury"]
                        if mercury.get("blob_attachment"):
                            image_metadata = a.get("imageMetadata", {})
                            attach_type = mercury["blob_attachment"]["__typename"]
                            attachment = graphql_to_attachment(
                                mercury["blob_attachment"]
                            )

                            if attach_type in [
                                "MessageFile",
                                "MessageVideo",
                                "MessageAudio",
                            ]:
                                # TODO: Add more data here for audio files
                                attachment.size = int(a["fileSize"])
                            attachments.append(attachment)

                        elif mercury.get("sticker_attachment"):
                            sticker = graphql_to_sticker(mercury["sticker_attachment"])

                        elif mercury.get("extensible_attachment"):
                            attachment = graphql_to_extensible_attachment(
                                mercury["extensible_attachment"]
                            )
                            if isinstance(attachment, UnsentMessage):
                                unsent = True
                            elif attachment:
                                attachments.append(attachment)

                except Exception:
                    log.exception(
                        "An exception occured while reading attachments: {}".format(
                            delta["attachments"]
                        )
                    )

            if metadata and metadata.get("tags"):
                emoji_size = get_emojisize_from_tags(metadata.get("tags"))

            message = Message(
                text=delta.get("body"),
                mentions=mentions,
                emoji_size=emoji_size,
                sticker=sticker,
                attachments=attachments,
            )
            message.uid = mid
            message.author = author_id
            message.timestamp = ts
            # message.reactions = {}
            message.unsent = unsent
            thread_id, thread_type = getThreadIdAndThreadType(metadata)
            self.onMessage(
                mid=mid,
                author_id=author_id,
                message=delta.get("body", ""),
                message_object=message,
                thread_id=thread_id,
                thread_type=thread_type,
                ts=ts,
                metadata=metadata,
                msg=m,
            )

        # Unknown message type
        else:
            self.onUnknownMesssageType(msg=m)

    def _parseMessage(self, content):
        """Get message and author name from content. May contain multiple messages in the content."""
        self.seq = j.get("seq", "0")

        if "lb_info" in content:
            self.sticky = content["lb_info"]["sticky"]
            self.pool = content["lb_info"]["pool"]

        if "batches" in content:
            for batch in content["batches"]:
                self._parseMessage(batch)

        if "ms" not in content:
            return

        for m in content["ms"]:
            mtype = m.get("type")
            try:
                # Things that directly change chat
                if mtype == "delta":
                    self._parseDelta(m)
                # Inbox
                elif mtype == "inbox":
                    self.onInbox(
                        unseen=m["unseen"],
                        unread=m["unread"],
                        recent_unread=m["recent_unread"],
                        msg=m,
                    )

                # Typing
                elif mtype == "typ" or mtype == "ttyp":
                    author_id = str(m.get("from"))
                    thread_id = m.get("thread_fbid")
                    if thread_id:
                        thread_type = ThreadType.GROUP
                        thread_id = str(thread_id)
                    else:
                        thread_type = ThreadType.USER
                        if author_id == self.uid:
                            thread_id = m.get("to")
                        else:
                            thread_id = author_id
                    typing_status = TypingStatus(m.get("st"))
                    self.onTyping(
                        author_id=author_id,
                        status=typing_status,
                        thread_id=thread_id,
                        thread_type=thread_type,
                        msg=m,
                    )

                # Delivered

                # Seen
                # elif mtype == "m_read_receipt":
                #
                #     self.onSeen(m.get('realtime_viewer_fbid'), m.get('reader'), m.get('time'))

                elif mtype in ["jewel_requests_add"]:
                    from_id = m["from"]
                    self.onFriendRequest(from_id=from_id, msg=m)

                # Happens on every login
                elif mtype == "qprimer":
                    self.onQprimer(ts=m.get("made"), msg=m)

                # Is sent before any other message
                elif mtype == "deltaflow":
                    pass

                # Chat timestamp
                elif mtype == "chatproxy-presence":
                    buddylist = dict()
                    for _id in m.get("buddyList", {}):
                        payload = m["buddyList"][_id]

                        last_active = payload.get("lat")
                        active = payload.get("p") in [2, 3]
                        in_game = int(_id) in m.get("gamers", {})

                        buddylist[_id] = last_active

                        if self._buddylist.get(_id):
                            self._buddylist[_id].last_active = last_active
                            self._buddylist[_id].active = active
                            self._buddylist[_id].in_game = in_game
                        else:
                            self._buddylist[_id] = ActiveStatus(
                                active=active, last_active=last_active, in_game=in_game
                            )

                    self.onChatTimestamp(buddylist=buddylist, msg=m)

                # Buddylist overlay
                elif mtype == "buddylist_overlay":
                    statuses = dict()
                    for _id in m.get("overlay", {}):
                        payload = m["overlay"][_id]

                        last_active = payload.get("la")
                        active = payload.get("a") in [2, 3]
                        in_game = (
                            self._buddylist[_id].in_game
                            if self._buddylist.get(_id)
                            else False
                        )

                        status = ActiveStatus(
                            active=active, last_active=last_active, in_game=in_game
                        )

                        if self._buddylist.get(_id):
                            self._buddylist[_id].last_active = last_active
                            self._buddylist[_id].active = active
                            self._buddylist[_id].in_game = in_game
                        else:
                            self._buddylist[_id] = status

                        statuses[_id] = status

                    self.onBuddylistOverlay(statuses=statuses, msg=m)

                # Unknown message type
                else:
                    self.onUnknownMesssageType(msg=m)

            except Exception as e:
                self.onMessageError(exception=e, msg=m)

    def startListening(self):
        """
        Start listening from an external event loop

        :raises: FBchatException if request failed
        """
        self.listening = True

    def doOneListen(self, markAlive=None):
        """
        Does one cycle of the listening loop.
        This method is useful if you want to control fbchat from an external event loop

        .. warning::
            `markAlive` parameter is deprecated now, use :func:`fbchat.Client.setActiveStatus`
            or `markAlive` parameter in :func:`fbchat.Client.listen` instead.

        :return: Whether the loop should keep running
        :rtype: bool
        """
        if markAlive is not None:
            self._markAlive = markAlive
        try:
            if self._markAlive:
                self._ping()
            content = self._pullMessage()
            if content:
                self._parseMessage(content)
        except KeyboardInterrupt:
            return False
        except requests.Timeout:
            pass
        except requests.ConnectionError:
            # If the client has lost their internet connection, keep trying every 30 seconds
            time.sleep(30)
        except FBchatFacebookError as e:
            # Fix 502 and 503 pull errors
            if e.request_status_code in [502, 503]:
                self.req_url.change_pull_channel()
                self.startListening()
            else:
                raise e
        except Exception as e:
            return self.onListenError(exception=e)

        return True

    def stopListening(self):
        """Cleans up the variables from startListening"""
        self.listening = False
        self.sticky, self.pool = (None, None)

    def listen(self, markAlive=None):
        """
        Initializes and runs the listening loop continually

        :param markAlive: Whether this should ping the Facebook server each time the loop runs
        :type markAlive: bool
        """
        if markAlive is not None:
            self.setActiveStatus(markAlive)

        self.startListening()
        self.onListening()

        while self.listening and self.doOneListen():
            pass

        self.stopListening()

    def setActiveStatus(self, markAlive):
        """
        Changes client active status while listening

        :param markAlive: Whether to show if client is active
        :type markAlive: bool
        """
        self._markAlive = markAlive

    """
    END LISTEN METHODS
    """

    """
    EVENTS
    """

    def onLoggingIn(self, email=None):
        """
        Called when the client is logging in

        :param email: The email of the client
        """
        log.info("Logging in {}...".format(email))

    def on2FACode(self):
        """Called when a 2FA code is needed to progress"""
        return input("Please enter your 2FA code --> ")

    def onLoggedIn(self, email=None):
        """
        Called when the client is successfully logged in

        :param email: The email of the client
        """
        log.info("Login of {} successful.".format(email))

    def onListening(self):
        """Called when the client is listening"""
        log.info("Listening...")

    def onListenError(self, exception=None):
        """
        Called when an error was encountered while listening

        :param exception: The exception that was encountered
        :return: Whether the loop should keep running
        """
        log.exception("Got exception while listening")
        return True

    def onMessage(
        self,
        mid=None,
        author_id=None,
        message=None,
        message_object=None,
        thread_id=None,
        thread_type=ThreadType.USER,
        ts=None,
        metadata=None,
        msg=None,
    ):
        """
        Called when the client is listening, and somebody sends a message

        :param mid: The message ID
        :param author_id: The ID of the author
        :param message: (deprecated. Use `message_object.text` instead)
        :param message_object: The message (As a `Message` object)
        :param thread_id: Thread ID that the message was sent to. See :ref:`intro_threads`
        :param thread_type: Type of thread that the message was sent to. See :ref:`intro_threads`
        :param ts: The timestamp of the message
        :param metadata: Extra metadata about the message
        :param msg: A full set of the data recieved
        :type message_object: models.Message
        :type thread_type: models.ThreadType
        """
        log.info("{} from {} in {}".format(message_object, thread_id, thread_type.name))

    def onColorChange(
        self,
        mid=None,
        author_id=None,
        new_color=None,
        thread_id=None,
        thread_type=ThreadType.USER,
        ts=None,
        metadata=None,
        msg=None,
    ):
        """
        Called when the client is listening, and somebody changes a thread's color

        :param mid: The action ID
        :param author_id: The ID of the person who changed the color
        :param new_color: The new color
        :param thread_id: Thread ID that the action was sent to. See :ref:`intro_threads`
        :param thread_type: Type of thread that the action was sent to. See :ref:`intro_threads`
        :param ts: A timestamp of the action
        :param metadata: Extra metadata about the action
        :param msg: A full set of the data recieved
        :type new_color: models.ThreadColor
        :type thread_type: models.ThreadType
        """
        log.info(
            "Color change from {} in {} ({}): {}".format(
                author_id, thread_id, thread_type.name, new_color
            )
        )

    def onEmojiChange(
        self,
        mid=None,
        author_id=None,
        new_emoji=None,
        thread_id=None,
        thread_type=ThreadType.USER,
        ts=None,
        metadata=None,
        msg=None,
    ):
        """
        Called when the client is listening, and somebody changes a thread's emoji

        :param mid: The action ID
        :param author_id: The ID of the person who changed the emoji
        :param new_emoji: The new emoji
        :param thread_id: Thread ID that the action was sent to. See :ref:`intro_threads`
        :param thread_type: Type of thread that the action was sent to. See :ref:`intro_threads`
        :param ts: A timestamp of the action
        :param metadata: Extra metadata about the action
        :param msg: A full set of the data recieved
        :type thread_type: models.ThreadType
        """
        log.info(
            "Emoji change from {} in {} ({}): {}".format(
                author_id, thread_id, thread_type.name, new_emoji
            )
        )

    def onTitleChange(
        self,
        mid=None,
        author_id=None,
        new_title=None,
        thread_id=None,
        thread_type=ThreadType.USER,
        ts=None,
        metadata=None,
        msg=None,
    ):
        """
        Called when the client is listening, and somebody changes the title of a thread

        :param mid: The action ID
        :param author_id: The ID of the person who changed the title
        :param new_title: The new title
        :param thread_id: Thread ID that the action was sent to. See :ref:`intro_threads`
        :param thread_type: Type of thread that the action was sent to. See :ref:`intro_threads`
        :param ts: A timestamp of the action
        :param metadata: Extra metadata about the action
        :param msg: A full set of the data recieved
        :type thread_type: models.ThreadType
        """
        log.info(
            "Title change from {} in {} ({}): {}".format(
                author_id, thread_id, thread_type.name, new_title
            )
        )

    def onImageChange(
        self,
        mid=None,
        author_id=None,
        new_image=None,
        thread_id=None,
        thread_type=ThreadType.GROUP,
        ts=None,
        msg=None,
    ):
        """
        Called when the client is listening, and somebody changes the image of a thread

        :param mid: The action ID
        :param author_id: The ID of the person who changed the image
        :param new_image: The ID of the new image
        :param thread_id: Thread ID that the action was sent to. See :ref:`intro_threads`
        :param thread_type: Type of thread that the action was sent to. See :ref:`intro_threads`
        :param ts: A timestamp of the action
        :param msg: A full set of the data recieved
        :type thread_type: models.ThreadType
        """
        log.info("{} changed thread image in {}".format(author_id, thread_id))

    def onNicknameChange(
        self,
        mid=None,
        author_id=None,
        changed_for=None,
        new_nickname=None,
        thread_id=None,
        thread_type=ThreadType.USER,
        ts=None,
        metadata=None,
        msg=None,
    ):
        """
        Called when the client is listening, and somebody changes the nickname of a person

        :param mid: The action ID
        :param author_id: The ID of the person who changed the nickname
        :param changed_for: The ID of the person whom got their nickname changed
        :param new_nickname: The new nickname
        :param thread_id: Thread ID that the action was sent to. See :ref:`intro_threads`
        :param thread_type: Type of thread that the action was sent to. See :ref:`intro_threads`
        :param ts: A timestamp of the action
        :param metadata: Extra metadata about the action
        :param msg: A full set of the data recieved
        :type thread_type: models.ThreadType
        """
        log.info(
            "Nickname change from {} in {} ({}) for {}: {}".format(
                author_id, thread_id, thread_type.name, changed_for, new_nickname
            )
        )

    def onAdminAdded(
        self,
        mid=None,
        added_id=None,
        author_id=None,
        thread_id=None,
        thread_type=ThreadType.GROUP,
        ts=None,
        msg=None,
    ):
        """
        Called when the client is listening, and somebody adds an admin to a group thread

        :param mid: The action ID
        :param added_id: The ID of the admin who got added
        :param author_id: The ID of the person who added the admins
        :param thread_id: Thread ID that the action was sent to. See :ref:`intro_threads`
        :param ts: A timestamp of the action
        :param msg: A full set of the data recieved
        """
        log.info("{} added admin: {} in {}".format(author_id, added_id, thread_id))

    def onAdminRemoved(
        self,
        mid=None,
        removed_id=None,
        author_id=None,
        thread_id=None,
        thread_type=ThreadType.GROUP,
        ts=None,
        msg=None,
    ):
        """
        Called when the client is listening, and somebody removes an admin from a group thread

        :param mid: The action ID
        :param removed_id: The ID of the admin who got removed
        :param author_id: The ID of the person who removed the admins
        :param thread_id: Thread ID that the action was sent to. See :ref:`intro_threads`
        :param ts: A timestamp of the action
        :param msg: A full set of the data recieved
        """
        log.info("{} removed admin: {} in {}".format(author_id, removed_id, thread_id))

    def onApprovalModeChange(
        self,
        mid=None,
        approval_mode=None,
        author_id=None,
        thread_id=None,
        thread_type=ThreadType.GROUP,
        ts=None,
        msg=None,
    ):
        """
        Called when the client is listening, and somebody changes approval mode in a group thread

        :param mid: The action ID
        :param approval_mode: True if approval mode is activated
        :param author_id: The ID of the person who changed approval mode
        :param thread_id: Thread ID that the action was sent to. See :ref:`intro_threads`
        :param ts: A timestamp of the action
        :param msg: A full set of the data recieved
        """
        if approval_mode:
            log.info("{} activated approval mode in {}".format(author_id, thread_id))
        else:
            log.info("{} disabled approval mode in {}".format(author_id, thread_id))

    def onMessageSeen(
        self,
        seen_by=None,
        thread_id=None,
        thread_type=ThreadType.USER,
        seen_ts=None,
        ts=None,
        metadata=None,
        msg=None,
    ):
        """
        Called when the client is listening, and somebody marks a message as seen

        :param seen_by: The ID of the person who marked the message as seen
        :param thread_id: Thread ID that the action was sent to. See :ref:`intro_threads`
        :param thread_type: Type of thread that the action was sent to. See :ref:`intro_threads`
        :param seen_ts: A timestamp of when the person saw the message
        :param ts: A timestamp of the action
        :param metadata: Extra metadata about the action
        :param msg: A full set of the data recieved
        :type thread_type: models.ThreadType
        """
        log.info(
            "Messages seen by {} in {} ({}) at {}s".format(
                seen_by, thread_id, thread_type.name, seen_ts / 1000
            )
        )

    def onMessageDelivered(
        self,
        msg_ids=None,
        delivered_for=None,
        thread_id=None,
        thread_type=ThreadType.USER,
        ts=None,
        metadata=None,
        msg=None,
    ):
        """
        Called when the client is listening, and somebody marks messages as delivered

        :param msg_ids: The messages that are marked as delivered
        :param delivered_for: The person that marked the messages as delivered
        :param thread_id: Thread ID that the action was sent to. See :ref:`intro_threads`
        :param thread_type: Type of thread that the action was sent to. See :ref:`intro_threads`
        :param ts: A timestamp of the action
        :param metadata: Extra metadata about the action
        :param msg: A full set of the data recieved
        :type thread_type: models.ThreadType
        """
        log.info(
            "Messages {} delivered to {} in {} ({}) at {}s".format(
                msg_ids, delivered_for, thread_id, thread_type.name, ts / 1000
            )
        )

    def onMarkedSeen(
        self, threads=None, seen_ts=None, ts=None, metadata=None, msg=None
    ):
        """
        Called when the client is listening, and the client has successfully marked threads as seen

        :param threads: The threads that were marked
        :param author_id: The ID of the person who changed the emoji
        :param seen_ts: A timestamp of when the threads were seen
        :param ts: A timestamp of the action
        :param metadata: Extra metadata about the action
        :param msg: A full set of the data recieved
        :type thread_type: models.ThreadType
        """
        log.info(
            "Marked messages as seen in threads {} at {}s".format(
                [(x[0], x[1].name) for x in threads], seen_ts / 1000
            )
        )

    def onMessageUnsent(
        self,
        mid=None,
        author_id=None,
        thread_id=None,
        thread_type=None,
        ts=None,
        msg=None,
    ):
        """
        Called when the client is listening, and someone unsends (deletes for everyone) a message

        :param mid: ID of the unsent message
        :param author_id: The ID of the person who unsent the message
        :param thread_id: Thread ID that the action was sent to. See :ref:`intro_threads`
        :param thread_type: Type of thread that the action was sent to. See :ref:`intro_threads`
        :param ts: A timestamp of the action
        :param msg: A full set of the data recieved
        :type thread_type: models.ThreadType
        """
        log.info(
            "{} unsent the message {} in {} ({}) at {}s".format(
                author_id, repr(mid), thread_id, thread_type.name, ts / 1000
            )
        )

    def onPeopleAdded(
        self,
        mid=None,
        added_ids=None,
        author_id=None,
        thread_id=None,
        ts=None,
        msg=None,
    ):
        """
        Called when the client is listening, and somebody adds people to a group thread

        :param mid: The action ID
        :param added_ids: The IDs of the people who got added
        :param author_id: The ID of the person who added the people
        :param thread_id: Thread ID that the action was sent to. See :ref:`intro_threads`
        :param ts: A timestamp of the action
        :param msg: A full set of the data recieved
        """
        log.info(
            "{} added: {} in {}".format(author_id, ", ".join(added_ids), thread_id)
        )

    def onPersonRemoved(
        self,
        mid=None,
        removed_id=None,
        author_id=None,
        thread_id=None,
        ts=None,
        msg=None,
    ):
        """
        Called when the client is listening, and somebody removes a person from a group thread

        :param mid: The action ID
        :param removed_id: The ID of the person who got removed
        :param author_id: The ID of the person who removed the person
        :param thread_id: Thread ID that the action was sent to. See :ref:`intro_threads`
        :param ts: A timestamp of the action
        :param msg: A full set of the data recieved
        """
        log.info("{} removed: {} in {}".format(author_id, removed_id, thread_id))

    def onFriendRequest(self, from_id=None, msg=None):
        """
        Called when the client is listening, and somebody sends a friend request

        :param from_id: The ID of the person that sent the request
        :param msg: A full set of the data recieved
        """
        log.info("Friend request from {}".format(from_id))

    def onInbox(self, unseen=None, unread=None, recent_unread=None, msg=None):
        """
        .. todo::
            Documenting this

        :param unseen: --
        :param unread: --
        :param recent_unread: --
        :param msg: A full set of the data recieved
        """
        log.info("Inbox event: {}, {}, {}".format(unseen, unread, recent_unread))

    def onTyping(
        self, author_id=None, status=None, thread_id=None, thread_type=None, msg=None
    ):
        """
        Called when the client is listening, and somebody starts or stops typing into a chat

        :param author_id: The ID of the person who sent the action
        :param status: The typing status
        :param thread_id: Thread ID that the action was sent to. See :ref:`intro_threads`
        :param thread_type: Type of thread that the action was sent to. See :ref:`intro_threads`
        :param msg: A full set of the data recieved
        :type typing_status: models.TypingStatus
        :type thread_type: models.ThreadType
        """
        pass

    def onGamePlayed(
        self,
        mid=None,
        author_id=None,
        game_id=None,
        game_name=None,
        score=None,
        leaderboard=None,
        thread_id=None,
        thread_type=None,
        ts=None,
        metadata=None,
        msg=None,
    ):
        """
        Called when the client is listening, and somebody plays a game

        :param mid: The action ID
        :param author_id: The ID of the person who played the game
        :param game_id: The ID of the game
        :param game_name: Name of the game
        :param score: Score obtained in the game
        :param leaderboard: Actual leaderboard of the game in the thread
        :param thread_id: Thread ID that the action was sent to. See :ref:`intro_threads`
        :param thread_type: Type of thread that the action was sent to. See :ref:`intro_threads`
        :param ts: A timestamp of the action
        :param metadata: Extra metadata about the action
        :param msg: A full set of the data recieved
        :type thread_type: models.ThreadType
        """
        log.info(
            '{} played "{}" in {} ({})'.format(
                author_id, game_name, thread_id, thread_type.name
            )
        )

    def onReactionAdded(
        self,
        mid=None,
        reaction=None,
        author_id=None,
        thread_id=None,
        thread_type=None,
        ts=None,
        msg=None,
    ):
        """
        Called when the client is listening, and somebody reacts to a message

        :param mid: Message ID, that user reacted to
        :param reaction: Reaction
        :param add_reaction: Whether user added or removed reaction
        :param author_id: The ID of the person who reacted to the message
        :param thread_id: Thread ID that the action was sent to. See :ref:`intro_threads`
        :param thread_type: Type of thread that the action was sent to. See :ref:`intro_threads`
        :param ts: A timestamp of the action
        :param msg: A full set of the data recieved
        :type reaction: models.MessageReaction
        :type thread_type: models.ThreadType
        """
        log.info(
            "{} reacted to message {} with {} in {} ({})".format(
                author_id, mid, reaction.name, thread_id, thread_type.name
            )
        )

    def onReactionRemoved(
        self,
        mid=None,
        author_id=None,
        thread_id=None,
        thread_type=None,
        ts=None,
        msg=None,
    ):
        """
        Called when the client is listening, and somebody removes reaction from a message

        :param mid: Message ID, that user reacted to
        :param author_id: The ID of the person who removed reaction
        :param thread_id: Thread ID that the action was sent to. See :ref:`intro_threads`
        :param thread_type: Type of thread that the action was sent to. See :ref:`intro_threads`
        :param ts: A timestamp of the action
        :param msg: A full set of the data recieved
        :type thread_type: models.ThreadType
        """
        log.info(
            "{} removed reaction from {} message in {} ({})".format(
                author_id, mid, thread_id, thread_type
            )
        )

    def onBlock(
        self, author_id=None, thread_id=None, thread_type=None, ts=None, msg=None
    ):
        """
        Called when the client is listening, and somebody blocks client

        :param author_id: The ID of the person who blocked
        :param thread_id: Thread ID that the action was sent to. See :ref:`intro_threads`
        :param thread_type: Type of thread that the action was sent to. See :ref:`intro_threads`
        :param ts: A timestamp of the action
        :param msg: A full set of the data recieved
        :type thread_type: models.ThreadType
        """
        log.info(
            "{} blocked {} ({}) thread".format(author_id, thread_id, thread_type.name)
        )

    def onUnblock(
        self, author_id=None, thread_id=None, thread_type=None, ts=None, msg=None
    ):
        """
        Called when the client is listening, and somebody blocks client

        :param author_id: The ID of the person who unblocked
        :param thread_id: Thread ID that the action was sent to. See :ref:`intro_threads`
        :param thread_type: Type of thread that the action was sent to. See :ref:`intro_threads`
        :param ts: A timestamp of the action
        :param msg: A full set of the data recieved
        :type thread_type: models.ThreadType
        """
        log.info(
            "{} unblocked {} ({}) thread".format(author_id, thread_id, thread_type.name)
        )

    def onLiveLocation(
        self,
        mid=None,
        location=None,
        author_id=None,
        thread_id=None,
        thread_type=None,
        ts=None,
        msg=None,
    ):
        """
        Called when the client is listening and somebody sends live location info

        :param mid: The action ID
        :param location: Sent location info
        :param author_id: The ID of the person who sent location info
        :param thread_id: Thread ID that the action was sent to. See :ref:`intro_threads`
        :param thread_type: Type of thread that the action was sent to. See :ref:`intro_threads`
        :param ts: A timestamp of the action
        :param msg: A full set of the data recieved
        :type location: models.LiveLocationAttachment
        :type thread_type: models.ThreadType
        """
        log.info(
            "{} sent live location info in {} ({}) with latitude {} and longitude {}".format(
                author_id, thread_id, thread_type, location.latitude, location.longitude
            )
        )

    def onCallStarted(
        self,
        mid=None,
        caller_id=None,
        is_video_call=None,
        thread_id=None,
        thread_type=None,
        ts=None,
        metadata=None,
        msg=None,
    ):
        """
        .. todo::
            Make this work with private calls

        Called when the client is listening, and somebody starts a call in a group

        :param mid: The action ID
        :param caller_id: The ID of the person who started the call
        :param is_video_call: True if it's video call
        :param thread_id: Thread ID that the action was sent to. See :ref:`intro_threads`
        :param thread_type: Type of thread that the action was sent to. See :ref:`intro_threads`
        :param ts: A timestamp of the action
        :param metadata: Extra metadata about the action
        :param msg: A full set of the data recieved
        :type thread_type: models.ThreadType
        """
        log.info(
            "{} started call in {} ({})".format(caller_id, thread_id, thread_type.name)
        )

    def onCallEnded(
        self,
        mid=None,
        caller_id=None,
        is_video_call=None,
        call_duration=None,
        thread_id=None,
        thread_type=None,
        ts=None,
        metadata=None,
        msg=None,
    ):
        """
        .. todo::
            Make this work with private calls

        Called when the client is listening, and somebody ends a call in a group

        :param mid: The action ID
        :param caller_id: The ID of the person who ended the call
        :param is_video_call: True if it was video call
        :param call_duration: Call duration in seconds
        :param thread_id: Thread ID that the action was sent to. See :ref:`intro_threads`
        :param thread_type: Type of thread that the action was sent to. See :ref:`intro_threads`
        :param ts: A timestamp of the action
        :param metadata: Extra metadata about the action
        :param msg: A full set of the data recieved
        :type thread_type: models.ThreadType
        """
        log.info(
            "{} ended call in {} ({})".format(caller_id, thread_id, thread_type.name)
        )

    def onUserJoinedCall(
        self,
        mid=None,
        joined_id=None,
        is_video_call=None,
        thread_id=None,
        thread_type=None,
        ts=None,
        metadata=None,
        msg=None,
    ):
        """
        Called when the client is listening, and somebody joins a group call

        :param mid: The action ID
        :param joined_id: The ID of the person who joined the call
        :param is_video_call: True if it's video call
        :param thread_id: Thread ID that the action was sent to. See :ref:`intro_threads`
        :param thread_type: Type of thread that the action was sent to. See :ref:`intro_threads`
        :param ts: A timestamp of the action
        :param metadata: Extra metadata about the action
        :param msg: A full set of the data recieved
        :type thread_type: models.ThreadType
        """
        log.info(
            "{} joined call in {} ({})".format(joined_id, thread_id, thread_type.name)
        )

    def onPollCreated(
        self,
        mid=None,
        poll=None,
        author_id=None,
        thread_id=None,
        thread_type=None,
        ts=None,
        metadata=None,
        msg=None,
    ):
        """
        Called when the client is listening, and somebody creates a group poll

        :param mid: The action ID
        :param poll: Created poll
        :param author_id: The ID of the person who created the poll
        :param thread_id: Thread ID that the action was sent to. See :ref:`intro_threads`
        :param thread_type: Type of thread that the action was sent to. See :ref:`intro_threads`
        :param ts: A timestamp of the action
        :param metadata: Extra metadata about the action
        :param msg: A full set of the data recieved
        :type poll: models.Poll
        :type thread_type: models.ThreadType
        """
        log.info(
            "{} created poll {} in {} ({})".format(
                author_id, poll, thread_id, thread_type.name
            )
        )

    def onPollVoted(
        self,
        mid=None,
        poll=None,
        added_options=None,
        removed_options=None,
        author_id=None,
        thread_id=None,
        thread_type=None,
        ts=None,
        metadata=None,
        msg=None,
    ):
        """
        Called when the client is listening, and somebody votes in a group poll

        :param mid: The action ID
        :param poll: Poll, that user voted in
        :param author_id: The ID of the person who voted in the poll
        :param thread_id: Thread ID that the action was sent to. See :ref:`intro_threads`
        :param thread_type: Type of thread that the action was sent to. See :ref:`intro_threads`
        :param ts: A timestamp of the action
        :param metadata: Extra metadata about the action
        :param msg: A full set of the data recieved
        :type poll: models.Poll
        :type thread_type: models.ThreadType
        """
        log.info(
            "{} voted in poll {} in {} ({})".format(
                author_id, poll, thread_id, thread_type.name
            )
        )

    def onPlanCreated(
        self,
        mid=None,
        plan=None,
        author_id=None,
        thread_id=None,
        thread_type=None,
        ts=None,
        metadata=None,
        msg=None,
    ):
        """
        Called when the client is listening, and somebody creates a plan

        :param mid: The action ID
        :param plan: Created plan
        :param author_id: The ID of the person who created the plan
        :param thread_id: Thread ID that the action was sent to. See :ref:`intro_threads`
        :param thread_type: Type of thread that the action was sent to. See :ref:`intro_threads`
        :param ts: A timestamp of the action
        :param metadata: Extra metadata about the action
        :param msg: A full set of the data recieved
        :type plan: models.Plan
        :type thread_type: models.ThreadType
        """
        log.info(
            "{} created plan {} in {} ({})".format(
                author_id, plan, thread_id, thread_type.name
            )
        )

    def onPlanEnded(
        self,
        mid=None,
        plan=None,
        thread_id=None,
        thread_type=None,
        ts=None,
        metadata=None,
        msg=None,
    ):
        """
        Called when the client is listening, and a plan ends

        :param mid: The action ID
        :param plan: Ended plan
        :param thread_id: Thread ID that the action was sent to. See :ref:`intro_threads`
        :param thread_type: Type of thread that the action was sent to. See :ref:`intro_threads`
        :param ts: A timestamp of the action
        :param metadata: Extra metadata about the action
        :param msg: A full set of the data recieved
        :type plan: models.Plan
        :type thread_type: models.ThreadType
        """
        log.info(
            "Plan {} has ended in {} ({})".format(plan, thread_id, thread_type.name)
        )

    def onPlanEdited(
        self,
        mid=None,
        plan=None,
        author_id=None,
        thread_id=None,
        thread_type=None,
        ts=None,
        metadata=None,
        msg=None,
    ):
        """
        Called when the client is listening, and somebody edits a plan

        :param mid: The action ID
        :param plan: Edited plan
        :param author_id: The ID of the person who edited the plan
        :param thread_id: Thread ID that the action was sent to. See :ref:`intro_threads`
        :param thread_type: Type of thread that the action was sent to. See :ref:`intro_threads`
        :param ts: A timestamp of the action
        :param metadata: Extra metadata about the action
        :param msg: A full set of the data recieved
        :type plan: models.Plan
        :type thread_type: models.ThreadType
        """
        log.info(
            "{} edited plan {} in {} ({})".format(
                author_id, plan, thread_id, thread_type.name
            )
        )

    def onPlanDeleted(
        self,
        mid=None,
        plan=None,
        author_id=None,
        thread_id=None,
        thread_type=None,
        ts=None,
        metadata=None,
        msg=None,
    ):
        """
        Called when the client is listening, and somebody deletes a plan

        :param mid: The action ID
        :param plan: Deleted plan
        :param author_id: The ID of the person who deleted the plan
        :param thread_id: Thread ID that the action was sent to. See :ref:`intro_threads`
        :param thread_type: Type of thread that the action was sent to. See :ref:`intro_threads`
        :param ts: A timestamp of the action
        :param metadata: Extra metadata about the action
        :param msg: A full set of the data recieved
        :type plan: models.Plan
        :type thread_type: models.ThreadType
        """
        log.info(
            "{} deleted plan {} in {} ({})".format(
                author_id, plan, thread_id, thread_type.name
            )
        )

    def onPlanParticipation(
        self,
        mid=None,
        plan=None,
        take_part=None,
        author_id=None,
        thread_id=None,
        thread_type=None,
        ts=None,
        metadata=None,
        msg=None,
    ):
        """
        Called when the client is listening, and somebody takes part in a plan or not

        :param mid: The action ID
        :param plan: Plan
        :param take_part: Whether the person takes part in the plan or not
        :param author_id: The ID of the person who will participate in the plan or not
        :param thread_id: Thread ID that the action was sent to. See :ref:`intro_threads`
        :param thread_type: Type of thread that the action was sent to. See :ref:`intro_threads`
        :param ts: A timestamp of the action
        :param metadata: Extra metadata about the action
        :param msg: A full set of the data recieved
        :type plan: models.Plan
        :type take_part: bool
        :type thread_type: models.ThreadType
        """
        if take_part:
            log.info(
                "{} will take part in {} in {} ({})".format(
                    author_id, plan, thread_id, thread_type.name
                )
            )
        else:
            log.info(
                "{} won't take part in {} in {} ({})".format(
                    author_id, plan, thread_id, thread_type.name
                )
            )

    def onQprimer(self, ts=None, msg=None):
        """
        Called when the client just started listening

        :param ts: A timestamp of the action
        :param msg: A full set of the data recieved
        """
        pass

    def onChatTimestamp(self, buddylist=None, msg=None):
        """
        Called when the client receives chat online presence update

        :param buddylist: A list of dicts with friend id and last seen timestamp
        :param msg: A full set of the data recieved
        """
        log.debug("Chat Timestamps received: {}".format(buddylist))

    def onBuddylistOverlay(self, statuses=None, msg=None):
        """
        Called when the client is listening and client receives information about friend active status

        :param statuses: Dictionary with user IDs as keys and :class:`models.ActiveStatus` as values
        :param msg: A full set of the data recieved
        :type statuses: dict
        """
        log.debug("Buddylist overlay received: {}".format(statuses))

    def onUnknownMesssageType(self, msg=None):
        """
        Called when the client is listening, and some unknown data was recieved

        :param msg: A full set of the data recieved
        """
        log.debug("Unknown message received: {}".format(msg))

    def onMessageError(self, exception=None, msg=None):
        """
        Called when an error was encountered while parsing recieved data

        :param exception: The exception that was encountered
        :param msg: A full set of the data recieved
        """
        log.exception("Exception in parsing of {}".format(msg))

    """
    END EVENTS
    """<|MERGE_RESOLUTION|>--- conflicted
+++ resolved
@@ -1038,7 +1038,6 @@
         """
         thread_id, thread_type = self._getThread(thread_id, None)
 
-<<<<<<< HEAD
         params = {
             "id": thread_id,
             "message_limit": limit,
@@ -1046,21 +1045,7 @@
             "load_read_receipts": True,
             "before": before,
         }
-        j = self.graphql_request(GraphQL(doc_id="1386147188135407", params=params))
-=======
-        j = self.graphql_request(
-            GraphQL(
-                doc_id="1860982147341344",
-                params={
-                    "id": thread_id,
-                    "message_limit": limit,
-                    "load_messages": True,
-                    "load_read_receipts": True,
-                    "before": before,
-                },
-            )
-        )
->>>>>>> 4f76b796
+        j = self.graphql_request(GraphQL(doc_id="1860982147341344", params=params))
 
         if j.get("message_thread") is None:
             raise FBchatException("Could not fetch thread {}: {}".format(thread_id, j))
