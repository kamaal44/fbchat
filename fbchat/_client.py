# -*- coding: UTF-8 -*-
from __future__ import unicode_literals

import requests
import urllib
from uuid import uuid1
from random import choice
from bs4 import BeautifulSoup as bs
from mimetypes import guess_type
from collections import OrderedDict
from ._util import *
from .models import *
from ._graphql import graphql_queries_to_json, graphql_response_to_json, GraphQL
import time
import json

try:
    from urllib.parse import urlparse, parse_qs
except ImportError:
    from urlparse import urlparse, parse_qs


ACONTEXT = {
    "action_history": [
        {"surface": "messenger_chat_tab", "mechanism": "messenger_composer"}
    ]
}


class Client(object):
    """A client for the Facebook Chat (Messenger).

    See https://fbchat.readthedocs.io for complete documentation of the API.
    """

    ssl_verify = True
    """Verify ssl certificate, set to False to allow debugging with a proxy"""
    listening = False
    """Whether the client is listening. Used when creating an external event loop to determine when to stop listening"""
    uid = None
    """
    The ID of the client.
    Can be used as `thread_id`. See :ref:`intro_threads` for more info.

    Note: Modifying this results in undefined behaviour
    """

    def __init__(
        self,
        email,
        password,
        user_agent=None,
        max_tries=5,
        session_cookies=None,
        logging_level=logging.INFO,
    ):
        """Initializes and logs in the client

        :param email: Facebook `email`, `id` or `phone number`
        :param password: Facebook account password
        :param user_agent: Custom user agent to use when sending requests. If `None`, user agent will be chosen from a premade list (see :any:`utils.USER_AGENTS`)
        :param max_tries: Maximum number of times to try logging in
        :param session_cookies: Cookies from a previous session (Will default to login if these are invalid)
        :param logging_level: Configures the `logging level <https://docs.python.org/3/library/logging.html#logging-levels>`_. Defaults to `INFO`
        :type max_tries: int
        :type session_cookies: dict
        :type logging_level: int
        :raises: FBchatException on failed login
        """
        self.sticky, self.pool = (None, None)
        self._session = requests.session()
        self.req_counter = 1
        self.seq = "0"
        # See `createPoll` for the reason for using `OrderedDict` here
        self.payloadDefault = OrderedDict()
        self.client = "mercury"
        self.default_thread_id = None
        self.default_thread_type = None
        self.req_url = ReqUrl()
        self._markAlive = True
        self._buddylist = dict()

        if not user_agent:
            user_agent = choice(USER_AGENTS)

        self._header = {
            "Content-Type": "application/x-www-form-urlencoded",
            "Referer": self.req_url.BASE,
            "Origin": self.req_url.BASE,
            "User-Agent": user_agent,
            "Connection": "keep-alive",
        }

        handler.setLevel(logging_level)

        # If session cookies aren't set, not properly loaded or gives us an invalid session, then do the login
        if (
            not session_cookies
            or not self.setSession(session_cookies)
            or not self.isLoggedIn()
        ):
            self.login(email, password, max_tries)
        else:
            self.email = email
            self.password = password

    """
    INTERNAL REQUEST METHODS
    """

    def _generatePayload(self, query):
        """Adds the following defaults to the payload:
          __rev, __user, __a, ttstamp, fb_dtsg, __req
        """
        payload = self.payloadDefault.copy()
        if query:
            payload.update(query)
        payload["__req"] = str_base(self.req_counter, 36)
        payload["seq"] = self.seq
        self.req_counter += 1
        return payload

    def _fix_fb_errors(self, error_code):
        """
        This fixes "Please try closing and re-opening your browser window" errors (1357004)
        This error usually happens after 1-2 days of inactivity
        It may be a bad idea to do this in an exception handler, if you have a better method, please suggest it!
        """
        if error_code == "1357004":
            log.warning("Got error #1357004. Doing a _postLogin, and resending request")
            self._postLogin()
            return True
        return False

    def _get(
        self,
        url,
        query=None,
        timeout=30,
        fix_request=False,
        as_json=False,
        error_retries=3,
    ):
        payload = self._generatePayload(query)
        r = self._session.get(
            url,
            headers=self._header,
            params=payload,
            timeout=timeout,
            verify=self.ssl_verify,
        )
        if not fix_request:
            return r
        try:
            return check_request(r, as_json=as_json)
        except FBchatFacebookError as e:
            if error_retries > 0 and self._fix_fb_errors(e.fb_error_code):
                return self._get(
                    url,
                    query=query,
                    timeout=timeout,
                    fix_request=fix_request,
                    as_json=as_json,
                    error_retries=error_retries - 1,
                )
            raise e

    def _post(
        self,
        url,
        query=None,
        timeout=30,
        fix_request=False,
        as_json=False,
        as_graphql=False,
        error_retries=3,
    ):
        payload = self._generatePayload(query)
        r = self._session.post(
            url,
            headers=self._header,
            data=payload,
            timeout=timeout,
            verify=self.ssl_verify,
        )
        if not fix_request:
            return r
        try:
            if as_graphql:
                content = check_request(r, as_json=False)
                return graphql_response_to_json(content)
            else:
                return check_request(r, as_json=as_json)
        except FBchatFacebookError as e:
            if error_retries > 0 and self._fix_fb_errors(e.fb_error_code):
                return self._post(
                    url,
                    query=query,
                    timeout=timeout,
                    fix_request=fix_request,
                    as_json=as_json,
                    as_graphql=as_graphql,
                    error_retries=error_retries - 1,
                )
            raise e

    def _cleanGet(self, url, query=None, timeout=30, allow_redirects=True):
        return self._session.get(
            url,
            headers=self._header,
            params=query,
            timeout=timeout,
            verify=self.ssl_verify,
            allow_redirects=allow_redirects,
        )

    def _cleanPost(self, url, query=None, timeout=30):
        self.req_counter += 1
        return self._session.post(
            url,
            headers=self._header,
            data=query,
            timeout=timeout,
            verify=self.ssl_verify,
        )

    def _postFile(
        self,
        url,
        files=None,
        query=None,
        timeout=30,
        fix_request=False,
        as_json=False,
        error_retries=3,
    ):
        payload = self._generatePayload(query)
        # Removes 'Content-Type' from the header
        headers = dict(
            (i, self._header[i]) for i in self._header if i != "Content-Type"
        )
        r = self._session.post(
            url,
            headers=headers,
            data=payload,
            timeout=timeout,
            files=files,
            verify=self.ssl_verify,
        )
        if not fix_request:
            return r
        try:
            return check_request(r, as_json=as_json)
        except FBchatFacebookError as e:
            if error_retries > 0 and self._fix_fb_errors(e.fb_error_code):
                return self._postFile(
                    url,
                    files=files,
                    query=query,
                    timeout=timeout,
                    fix_request=fix_request,
                    as_json=as_json,
                    error_retries=error_retries - 1,
                )
            raise e

    def graphql_requests(self, *queries):
        """
        :param queries: Zero or more GraphQL objects
        :type queries: GraphQL

        :raises: FBchatException if request failed
        :return: A tuple containing json graphql queries
        :rtype: tuple
        """
        data = {
            "method": "GET",
            "response_format": "json",
            "queries": graphql_queries_to_json(*queries),
        }
        return tuple(
            self._post(self.req_url.GRAPHQL, data, fix_request=True, as_graphql=True)
        )

    def graphql_request(self, query):
        """
        Shorthand for `graphql_requests(query)[0]`

        :raises: FBchatException if request failed
        """
        return self.graphql_requests(query)[0]

    """
    END INTERNAL REQUEST METHODS
    """

    """
    LOGIN METHODS
    """

    def _resetValues(self):
        self.payloadDefault = OrderedDict()
        self._session = requests.session()
        self.req_counter = 1
        self.seq = "0"
        self.uid = None

    def _postLogin(self):
        self.payloadDefault = OrderedDict()
        self.client_id = hex(int(random() * 2147483648))[2:]
        self.start_time = now()
        self.uid = self._session.cookies.get_dict().get("c_user")
        if self.uid is None:
            raise FBchatException("Could not find c_user cookie")
        self.uid = str(self.uid)
        self.user_channel = "p_{}".format(self.uid)
        self.ttstamp = ""

        r = self._get(self.req_url.BASE)
        soup = bs(r.text, "html.parser")

        fb_dtsg_element = soup.find("input", {"name": "fb_dtsg"})
        if fb_dtsg_element:
            self.fb_dtsg = fb_dtsg_element["value"]
        else:
            self.fb_dtsg = re.search(r'name="fb_dtsg" value="(.*?)"', r.text).group(1)

        fb_h_element = soup.find("input", {"name": "h"})
        if fb_h_element:
            self.fb_h = fb_h_element["value"]

        for i in self.fb_dtsg:
            self.ttstamp += str(ord(i))
        self.ttstamp += "2"
        # Set default payload
        self.payloadDefault["__rev"] = int(
            r.text.split('"client_revision":', 1)[1].split(",", 1)[0]
        )
        self.payloadDefault["__user"] = self.uid
        self.payloadDefault["__a"] = "1"
        self.payloadDefault["ttstamp"] = self.ttstamp
        self.payloadDefault["fb_dtsg"] = self.fb_dtsg

    def _login(self):
        if not (self.email and self.password):
            raise FBchatUserError("Email and password not found.")

        soup = bs(self._get(self.req_url.MOBILE).text, "html.parser")
        data = dict(
            (elem["name"], elem["value"])
            for elem in soup.findAll("input")
            if elem.has_attr("value") and elem.has_attr("name")
        )
        data["email"] = self.email
        data["pass"] = self.password
        data["login"] = "Log In"

        r = self._cleanPost(self.req_url.LOGIN, data)

        # Usually, 'Checkpoint' will refer to 2FA
        if "checkpoint" in r.url and ('id="approvals_code"' in r.text.lower()):
            r = self._2FA(r)

        # Sometimes Facebook tries to show the user a "Save Device" dialog
        if "save-device" in r.url:
            r = self._cleanGet(self.req_url.SAVE_DEVICE)

        if "home" in r.url:
            self._postLogin()
            return True, r.url
        else:
            return False, r.url

    def _2FA(self, r):
        soup = bs(r.text, "html.parser")
        data = dict()

        s = self.on2FACode()

        data["approvals_code"] = s
        data["fb_dtsg"] = soup.find("input", {"name": "fb_dtsg"})["value"]
        data["nh"] = soup.find("input", {"name": "nh"})["value"]
        data["submit[Submit Code]"] = "Submit Code"
        data["codes_submitted"] = 0
        log.info("Submitting 2FA code.")

        r = self._cleanPost(self.req_url.CHECKPOINT, data)

        if "home" in r.url:
            return r

        del data["approvals_code"]
        del data["submit[Submit Code]"]
        del data["codes_submitted"]

        data["name_action_selected"] = "save_device"
        data["submit[Continue]"] = "Continue"
        log.info(
            "Saving browser."
        )  # At this stage, we have dtsg, nh, name_action_selected, submit[Continue]
        r = self._cleanPost(self.req_url.CHECKPOINT, data)

        if "home" in r.url:
            return r

        del data["name_action_selected"]
        log.info(
            "Starting Facebook checkup flow."
        )  # At this stage, we have dtsg, nh, submit[Continue]
        r = self._cleanPost(self.req_url.CHECKPOINT, data)

        if "home" in r.url:
            return r

        del data["submit[Continue]"]
        data["submit[This was me]"] = "This Was Me"
        log.info(
            "Verifying login attempt."
        )  # At this stage, we have dtsg, nh, submit[This was me]
        r = self._cleanPost(self.req_url.CHECKPOINT, data)

        if "home" in r.url:
            return r

        del data["submit[This was me]"]
        data["submit[Continue]"] = "Continue"
        data["name_action_selected"] = "save_device"
        log.info(
            "Saving device again."
        )  # At this stage, we have dtsg, nh, submit[Continue], name_action_selected
        r = self._cleanPost(self.req_url.CHECKPOINT, data)
        return r

    def isLoggedIn(self):
        """
        Sends a request to Facebook to check the login status

        :return: True if the client is still logged in
        :rtype: bool
        """
        # Send a request to the login url, to see if we're directed to the home page
        r = self._cleanGet(self.req_url.LOGIN, allow_redirects=False)
        return "Location" in r.headers and "home" in r.headers["Location"]

    def getSession(self):
        """Retrieves session cookies

        :return: A dictionay containing session cookies
        :rtype: dict
        """
        return self._session.cookies.get_dict()

    def setSession(self, session_cookies):
        """Loads session cookies

        :param session_cookies: A dictionay containing session cookies
        :type session_cookies: dict
        :return: False if `session_cookies` does not contain proper cookies
        :rtype: bool
        """
        # Quick check to see if session_cookies is formatted properly
        if not session_cookies or "c_user" not in session_cookies:
            return False

        try:
            # Load cookies into current session
            self._session.cookies = requests.cookies.merge_cookies(
                self._session.cookies, session_cookies
            )
            self._postLogin()
        except Exception as e:
            log.exception("Failed loading session")
            self._resetValues()
            return False
        return True

    def login(self, email, password, max_tries=5):
        """
        Uses `email` and `password` to login the user (If the user is already logged in, this will do a re-login)

        :param email: Facebook `email` or `id` or `phone number`
        :param password: Facebook account password
        :param max_tries: Maximum number of times to try logging in
        :type max_tries: int
        :raises: FBchatException on failed login
        """
        self.onLoggingIn(email=email)

        if max_tries < 1:
            raise FBchatUserError("Cannot login: max_tries should be at least one")

        if not (email and password):
            raise FBchatUserError("Email and password not set")

        self.email = email
        self.password = password

        for i in range(1, max_tries + 1):
            login_successful, login_url = self._login()
            if not login_successful:
                log.warning(
                    "Attempt #{} failed{}".format(
                        i, {True: ", retrying"}.get(i < max_tries, "")
                    )
                )
                time.sleep(1)
                continue
            else:
                self.onLoggedIn(email=email)
                break
        else:
            raise FBchatUserError(
                "Login failed. Check email/password. "
                "(Failed on url: {})".format(login_url)
            )

    def logout(self):
        """
        Safely logs out the client

        :param timeout: See `requests timeout <http://docs.python-requests.org/en/master/user/advanced/#timeouts>`_
        :return: True if the action was successful
        :rtype: bool
        """
        if not hasattr(self, "fb_h"):
            h_r = self._post(self.req_url.MODERN_SETTINGS_MENU, {"pmid": "4"})
            self.fb_h = re.search(r'name=\\"h\\" value=\\"(.*?)\\"', h_r.text).group(1)

        data = {"ref": "mb", "h": self.fb_h}

        r = self._get(self.req_url.LOGOUT, data)

        self._resetValues()

        return r.ok

    """
    END LOGIN METHODS
    """

    """
    DEFAULT THREAD METHODS
    """

    def _getThread(self, given_thread_id=None, given_thread_type=None):
        """
        Checks if thread ID is given, checks if default is set and returns correct values

        :raises ValueError: If thread ID is not given and there is no default
        :return: Thread ID and thread type
        :rtype: tuple
        """
        if given_thread_id is None:
            if self.default_thread_id is not None:
                return self.default_thread_id, self.default_thread_type
            else:
                raise ValueError("Thread ID is not set")
        else:
            return given_thread_id, given_thread_type

    def setDefaultThread(self, thread_id, thread_type):
        """
        Sets default thread to send messages to

        :param thread_id: User/Group ID to default to. See :ref:`intro_threads`
        :param thread_type: See :ref:`intro_threads`
        :type thread_type: models.ThreadType
        """
        self.default_thread_id = thread_id
        self.default_thread_type = thread_type

    def resetDefaultThread(self):
        """Resets default thread"""
        self.setDefaultThread(None, None)

    """
    END DEFAULT THREAD METHODS
    """

    """
    FETCH METHODS
    """

    def _forcedFetch(self, thread_id, mid):
        params = {"thread_and_message_id": {"thread_id": thread_id, "message_id": mid}}
        return self.graphql_request(GraphQL(doc_id="1768656253222505", params=params))

    def fetchThreads(self, thread_location, before=None, after=None, limit=None):
        """
        Get all threads in thread_location.
        Threads will be sorted from newest to oldest.

        :param thread_location: models.ThreadLocation: INBOX, PENDING, ARCHIVED or OTHER
        :param before: Fetch only thread before this epoch (in ms) (default all threads)
        :param after: Fetch only thread after this epoch (in ms) (default all threads)
        :param limit: The max. amount of threads to fetch (default all threads)
        :return: :class:`models.Thread` objects
        :rtype: list
        :raises: FBchatException if request failed
        """
        threads = []

        last_thread_timestamp = None
        while True:
            # break if limit is exceeded
            if limit and len(threads) >= limit:
                break

            # fetchThreadList returns at max 20 threads before last_thread_timestamp (included)
            candidates = self.fetchThreadList(
                before=last_thread_timestamp, thread_location=thread_location
            )

            if len(candidates) > 1:
                threads += candidates[1:]
            else:  # End of threads
                break

            last_thread_timestamp = threads[-1].last_message_timestamp

            # FB returns a sorted list of threads
            if (before is not None and int(last_thread_timestamp) > before) or (
                after is not None and int(last_thread_timestamp) < after
            ):
                break

        # Return only threads between before and after (if set)
        if before is not None or after is not None:
            for t in threads:
                last_message_timestamp = int(t.last_message_timestamp)
                if (before is not None and last_message_timestamp > before) or (
                    after is not None and last_message_timestamp < after
                ):
                    threads.remove(t)

        if limit and len(threads) > limit:
            return threads[:limit]

        return threads

    def fetchAllUsersFromThreads(self, threads):
        """
        Get all users involved in threads.

        :param threads: models.Thread: List of threads to check for users
        :return: :class:`models.User` objects
        :rtype: list
        :raises: FBchatException if request failed
        """
        users = []
        users_to_fetch = []  # It's more efficient to fetch all users in one request
        for thread in threads:
            if thread.type == ThreadType.USER:
                if thread.uid not in [user.uid for user in users]:
                    users.append(thread)
            elif thread.type == ThreadType.GROUP:
                for user_id in thread.participants:
                    if (
                        user_id not in [user.uid for user in users]
                        and user_id not in users_to_fetch
                    ):
                        users_to_fetch.append(user_id)
        for user_id, user in self.fetchUserInfo(*users_to_fetch).items():
            users.append(user)
        return users

    def fetchAllUsers(self):
        """
        Gets all users the client is currently chatting with

        :return: :class:`models.User` objects
        :rtype: list
        :raises: FBchatException if request failed
        """
        data = {"viewer": self.uid}
        j = self._post(
            self.req_url.ALL_USERS, query=data, fix_request=True, as_json=True
        )
        if j.get("payload") is None:
            raise FBchatException("Missing payload while fetching users: {}".format(j))

        users = []
        for data in j["payload"].values():
            if data["type"] in ["user", "friend"]:
                if data["id"] in ["0", 0]:
                    # Skip invalid users
<<<<<<< HEAD
                    continue
                users.append(User._from_all_fetch(data))

=======
                    pass
                users.append(
                    User(
                        k["id"],
                        first_name=k.get("firstName"),
                        url=k.get("uri"),
                        photo=k.get("thumbSrc"),
                        name=k.get("name"),
                        is_friend=k.get("is_friend"),
                        gender=GENDERS.get(k.get("gender")),
                    )
                )
>>>>>>> 8e65074b
        return users

    def searchForUsers(self, name, limit=10):
        """
        Find and get user by his/her name

        :param name: Name of the user
        :param limit: The max. amount of users to fetch
        :return: :class:`models.User` objects, ordered by relevance
        :rtype: list
        :raises: FBchatException if request failed
        """
        params = {"search": name, "limit": limit}
        j = self.graphql_request(GraphQL(query=GraphQL.SEARCH_USER, params=params))

        return [User._from_graphql(node) for node in j[name]["users"]["nodes"]]

    def searchForPages(self, name, limit=10):
        """
        Find and get page by its name

        :param name: Name of the page
        :return: :class:`models.Page` objects, ordered by relevance
        :rtype: list
        :raises: FBchatException if request failed
        """
        params = {"search": name, "limit": limit}
        j = self.graphql_request(GraphQL(query=GraphQL.SEARCH_PAGE, params=params))

        return [Page._from_graphql(node) for node in j[name]["pages"]["nodes"]]

    def searchForGroups(self, name, limit=10):
        """
        Find and get group thread by its name

        :param name: Name of the group thread
        :param limit: The max. amount of groups to fetch
        :return: :class:`models.Group` objects, ordered by relevance
        :rtype: list
        :raises: FBchatException if request failed
        """
        params = {"search": name, "limit": limit}
        j = self.graphql_request(GraphQL(query=GraphQL.SEARCH_GROUP, params=params))

        return [Group._from_graphql(node) for node in j["viewer"]["groups"]["nodes"]]

    def searchForThreads(self, name, limit=10):
        """
        Find and get a thread by its name

        :param name: Name of the thread
        :param limit: The max. amount of groups to fetch
        :return: :class:`models.User`, :class:`models.Group` and :class:`models.Page` objects, ordered by relevance
        :rtype: list
        :raises: FBchatException if request failed
        """
        params = {"search": name, "limit": limit}
        j = self.graphql_request(GraphQL(query=GraphQL.SEARCH_THREAD, params=params))

        rtn = []
        for node in j[name]["threads"]["nodes"]:
            if node["__typename"] == "User":
                rtn.append(User._from_graphql(node))
            elif node["__typename"] == "MessageThread":
                # MessageThread => Group thread
                rtn.append(Group._from_graphql(node))
            elif node["__typename"] == "Page":
                rtn.append(Page._from_graphql(node))
            elif node["__typename"] == "Group":
                # We don't handle Facebook "Groups"
                pass
            else:
                log.warning(
                    "Unknown type {} in {}".format(repr(node["__typename"]), node)
                )

        return rtn

    def searchForMessageIDs(self, query, offset=0, limit=5, thread_id=None):
        """
        Find and get message IDs by query

        :param query: Text to search for
        :param offset: Number of messages to skip
        :param limit: Max. number of messages to retrieve
        :param thread_id: User/Group ID to search in. See :ref:`intro_threads`
        :type offset: int
        :type limit: int
        :return: Found Message IDs
        :rtype: generator
        :raises: FBchatException if request failed
        """
        thread_id, thread_type = self._getThread(thread_id, None)

        data = {
            "query": query,
            "snippetOffset": offset,
            "snippetLimit": limit,
            "identifier": "thread_fbid",
            "thread_fbid": thread_id,
        }
        j = self._post(
            self.req_url.SEARCH_MESSAGES, data, fix_request=True, as_json=True
        )

        result = j["payload"]["search_snippets"][query]
        snippets = result[thread_id]["snippets"] if result.get(thread_id) else []
        for snippet in snippets:
            yield snippet["message_id"]

    def searchForMessages(self, query, offset=0, limit=5, thread_id=None):
        """
        Find and get :class:`models.Message` objects by query

        .. warning::
            This method sends request for every found message ID.

        :param query: Text to search for
        :param offset: Number of messages to skip
        :param limit: Max. number of messages to retrieve
        :param thread_id: User/Group ID to search in. See :ref:`intro_threads`
        :type offset: int
        :type limit: int
        :return: Found :class:`models.Message` objects
        :rtype: generator
        :raises: FBchatException if request failed
        """
        message_ids = self.searchForMessageIDs(
            query, offset=offset, limit=limit, thread_id=thread_id
        )
        for mid in message_ids:
            yield self.fetchMessageInfo(mid, thread_id)

    def search(self, query, fetch_messages=False, thread_limit=5, message_limit=5):
        """
        Searches for messages in all threads

        :param query: Text to search for
        :param fetch_messages: Whether to fetch :class:`models.Message` objects or IDs only
        :param thread_limit: Max. number of threads to retrieve
        :param message_limit: Max. number of messages to retrieve
        :type thread_limit: int
        :type message_limit: int
        :return: Dictionary with thread IDs as keys and generators to get messages as values
        :rtype: generator
        :raises: FBchatException if request failed
        """
        data = {"query": query, "snippetLimit": thread_limit}
        j = self._post(
            self.req_url.SEARCH_MESSAGES, data, fix_request=True, as_json=True
        )
        result = j["payload"]["search_snippets"][query]

        if fetch_messages:
            search_method = self.searchForMessages
        else:
            search_method = self.searchForMessageIDs

        return {
            thread_id: search_method(query, limit=message_limit, thread_id=thread_id)
            for thread_id in result
        }

    def _fetchInfo(self, *ids):
        data = {"ids[{}]".format(i): _id for i, _id in enumerate(ids)}
        j = self._post(self.req_url.INFO, data, fix_request=True, as_json=True)

        if j.get("payload") is None or j["payload"].get("profiles") is None:
            raise FBchatException("No users/pages returned: {}".format(j))

        entries = {}
        for _id in j["payload"]["profiles"]:
            k = j["payload"]["profiles"][_id]
            if k["type"] in ["user", "friend"]:
                entries[_id] = {
                    "id": _id,
                    "type": ThreadType.USER,
                    "url": k.get("uri"),
                    "first_name": k.get("firstName"),
                    "is_viewer_friend": k.get("is_friend"),
                    "gender": k.get("gender"),
                    "profile_picture": {"uri": k.get("thumbSrc")},
                    "name": k.get("name"),
                }
            elif k["type"] == "page":
                entries[_id] = {
                    "id": _id,
                    "type": ThreadType.PAGE,
                    "url": k.get("uri"),
                    "profile_picture": {"uri": k.get("thumbSrc")},
                    "name": k.get("name"),
                }
            else:
                raise FBchatException(
                    "{} had an unknown thread type: {}".format(_id, k)
                )

        log.debug(entries)
        return entries

    def fetchUserInfo(self, *user_ids):
        """
        Get users' info from IDs, unordered

        .. warning::
            Sends two requests, to fetch all available info!

        :param user_ids: One or more user ID(s) to query
        :return: :class:`models.User` objects, labeled by their ID
        :rtype: dict
        :raises: FBchatException if request failed
        """
        threads = self.fetchThreadInfo(*user_ids)
        users = {}
        for id_, thread in threads.items():
            if thread.type == ThreadType.USER:
                users[id_] = thread
            else:
                raise FBchatUserError("Thread {} was not a user".format(thread))

        return users

    def fetchPageInfo(self, *page_ids):
        """
        Get pages' info from IDs, unordered

        .. warning::
            Sends two requests, to fetch all available info!

        :param page_ids: One or more page ID(s) to query
        :return: :class:`models.Page` objects, labeled by their ID
        :rtype: dict
        :raises: FBchatException if request failed
        """
        threads = self.fetchThreadInfo(*page_ids)
        pages = {}
        for id_, thread in threads.items():
            if thread.type == ThreadType.PAGE:
                pages[id_] = thread
            else:
                raise FBchatUserError("Thread {} was not a page".format(thread))

        return pages

    def fetchGroupInfo(self, *group_ids):
        """
        Get groups' info from IDs, unordered

        :param group_ids: One or more group ID(s) to query
        :return: :class:`models.Group` objects, labeled by their ID
        :rtype: dict
        :raises: FBchatException if request failed
        """
        threads = self.fetchThreadInfo(*group_ids)
        groups = {}
        for id_, thread in threads.items():
            if thread.type == ThreadType.GROUP:
                groups[id_] = thread
            else:
                raise FBchatUserError("Thread {} was not a group".format(thread))

        return groups

    def fetchThreadInfo(self, *thread_ids):
        """
        Get threads' info from IDs, unordered

        .. warning::
            Sends two requests if users or pages are present, to fetch all available info!

        :param thread_ids: One or more thread ID(s) to query
        :return: :class:`models.Thread` objects, labeled by their ID
        :rtype: dict
        :raises: FBchatException if request failed
        """
        queries = []
        for thread_id in thread_ids:
            params = {
                "id": thread_id,
                "message_limit": 0,
                "load_messages": False,
                "load_read_receipts": False,
                "before": None,
            }
            queries.append(GraphQL(doc_id="2147762685294928", params=params))

        j = self.graphql_requests(*queries)

        for i, entry in enumerate(j):
            if entry.get("message_thread") is None:
                # If you don't have an existing thread with this person, attempt to retrieve user data anyways
                j[i]["message_thread"] = {
                    "thread_key": {"other_user_id": thread_ids[i]},
                    "thread_type": "ONE_TO_ONE",
                }

        pages_and_user_ids = [
            k["message_thread"]["thread_key"]["other_user_id"]
            for k in j
            if k["message_thread"].get("thread_type") == "ONE_TO_ONE"
        ]
        pages_and_users = {}
        if len(pages_and_user_ids) != 0:
            pages_and_users = self._fetchInfo(*pages_and_user_ids)

        rtn = {}
        for i, entry in enumerate(j):
            entry = entry["message_thread"]
            if entry.get("thread_type") == "GROUP":
                _id = entry["thread_key"]["thread_fbid"]
                rtn[_id] = Group._from_graphql(entry)
            elif entry.get("thread_type") == "ONE_TO_ONE":
                _id = entry["thread_key"]["other_user_id"]
                if pages_and_users.get(_id) is None:
                    raise FBchatException("Could not fetch thread {}".format(_id))
                entry.update(pages_and_users[_id])
                if entry["type"] == ThreadType.USER:
                    rtn[_id] = User._from_graphql(entry)
                else:
                    rtn[_id] = Page._from_graphql(entry)
            else:
                raise FBchatException(
                    "{} had an unknown thread type: {}".format(thread_ids[i], entry)
                )

        return rtn

    def fetchThreadMessages(self, thread_id=None, limit=20, before=None):
        """
        Get the last messages in a thread

        :param thread_id: User/Group ID to get messages from. See :ref:`intro_threads`
        :param limit: Max. number of messages to retrieve
        :param before: A timestamp, indicating from which point to retrieve messages
        :type limit: int
        :type before: int
        :return: :class:`models.Message` objects
        :rtype: list
        :raises: FBchatException if request failed
        """
        thread_id, thread_type = self._getThread(thread_id, None)

        params = {
            "id": thread_id,
            "message_limit": limit,
            "load_messages": True,
            "load_read_receipts": True,
            "before": before,
        }
        j = self.graphql_request(GraphQL(doc_id="1860982147341344", params=params))

        if j.get("message_thread") is None:
            raise FBchatException("Could not fetch thread {}: {}".format(thread_id, j))

<<<<<<< HEAD
        messages = list(
            reversed(
                [
                    Message._from_graphql(message)
                    for message in j["message_thread"]["messages"]["nodes"]
                ]
            )
        )
=======
        messages = [
            graphql_to_message(message)
            for message in j["message_thread"]["messages"]["nodes"]
        ]
        messages.reverse()

>>>>>>> 8e65074b
        read_receipts = j["message_thread"]["read_receipts"]["nodes"]

        for message in messages:
            for receipt in read_receipts:
                if int(receipt["watermark"]) >= int(message.timestamp):
                    message.read_by.append(receipt["actor"]["id"])

        return messages

    def fetchThreadList(
        self, offset=None, limit=20, thread_location=ThreadLocation.INBOX, before=None
    ):
        """Get thread list of your facebook account

        :param offset: Deprecated. Do not use!
        :param limit: Max. number of threads to retrieve. Capped at 20
        :param thread_location: models.ThreadLocation: INBOX, PENDING, ARCHIVED or OTHER
        :param before: A timestamp (in milliseconds), indicating from which point to retrieve threads
        :type limit: int
        :type before: int
        :return: :class:`models.Thread` objects
        :rtype: list
        :raises: FBchatException if request failed
        """
        if offset is not None:
            log.warning(
                "Using `offset` in `fetchThreadList` is no longer supported, "
                "since Facebook migrated to the use of GraphQL in this request. "
                "Use `before` instead."
            )

        if limit > 20 or limit < 1:
            raise FBchatUserError("`limit` should be between 1 and 20")

        if thread_location in ThreadLocation:
            loc_str = thread_location.value
        else:
            raise FBchatUserError('"thread_location" must be a value of ThreadLocation')

        params = {
            "limit": limit,
            "tags": [loc_str],
            "before": before,
            "includeDeliveryReceipts": True,
            "includeSeqID": False,
        }
        j = self.graphql_request(GraphQL(doc_id="1349387578499440", params=params))

        rtn = []
        for node in j["viewer"]["message_threads"]["nodes"]:
            _type = node.get("thread_type")
            if _type == "GROUP":
                rtn.append(Group._from_graphql(node))
            elif _type == "ONE_TO_ONE":
                rtn.append(User._from_thread_fetch(node))
            else:
                raise FBchatException(
                    "Unknown thread type: {}, with data: {}".format(_type, node)
                )
        return rtn

    def fetchUnread(self):
        """
        Get the unread thread list

        :return: List of unread thread ids
        :rtype: list
        :raises: FBchatException if request failed
        """
        form = {
            "folders[0]": "inbox",
            "client": "mercury",
            "last_action_timestamp": now() - 60 * 1000
            # 'last_action_timestamp': 0
        }
        j = self._post(
            self.req_url.UNREAD_THREADS, form, fix_request=True, as_json=True
        )

        payload = j["payload"]["unread_thread_fbids"][0]
        return payload["thread_fbids"] + payload["other_user_fbids"]

    def fetchUnseen(self):
        """
        Get the unseen (new) thread list

        :return: List of unseen thread ids
        :rtype: list
        :raises: FBchatException if request failed
        """
        j = self._post(
            self.req_url.UNSEEN_THREADS, None, fix_request=True, as_json=True
        )

        payload = j["payload"]["unseen_thread_fbids"][0]
        return payload["thread_fbids"] + payload["other_user_fbids"]

    def fetchImageUrl(self, image_id):
        """Fetches the url to the original image from an image attachment ID

        :param image_id: The image you want to fethc
        :type image_id: str
        :return: An url where you can download the original image
        :rtype: str
        :raises: FBchatException if request failed
        """
        image_id = str(image_id)
        data = {"photo_id": str(image_id)}
        j = self._get(
            ReqUrl.ATTACHMENT_PHOTO, query=data, fix_request=True, as_json=True
        )

        url = get_jsmods_require(j, 3)
        if url is None:
            raise FBchatException("Could not fetch image url from: {}".format(j))
        return url

    def fetchMessageInfo(self, mid, thread_id=None):
        """
        Fetches :class:`models.Message` object from the message id

        :param mid: Message ID to fetch from
        :param thread_id: User/Group ID to get message info from. See :ref:`intro_threads`
        :return: :class:`models.Message` object
        :rtype: models.Message
        :raises: FBchatException if request failed
        """
        thread_id, thread_type = self._getThread(thread_id, None)
        message_info = self._forcedFetch(thread_id, mid).get("message")
<<<<<<< HEAD
        return Message._from_graphql(message_info)
=======
        return graphql_to_message(message_info)
>>>>>>> 8e65074b

    def fetchPollOptions(self, poll_id):
        """
        Fetches list of :class:`models.PollOption` objects from the poll id

        :param poll_id: Poll ID to fetch from
        :rtype: list
        :raises: FBchatException if request failed
        """
        data = {"question_id": poll_id}
        j = self._post(
            self.req_url.GET_POLL_OPTIONS, data, fix_request=True, as_json=True
        )
<<<<<<< HEAD

        return [PollOption._from_graphql(m) for m in j["payload"]]
=======
        return [graphql_to_poll_option(m) for m in j["payload"]]
>>>>>>> 8e65074b

    def fetchPlanInfo(self, plan_id):
        """
        Fetches a :class:`models.Plan` object from the plan id

        :param plan_id: Plan ID to fetch from
        :return: :class:`models.Plan` object
        :rtype: models.Plan
        :raises: FBchatException if request failed
        """
        data = {"event_reminder_id": plan_id}
        j = self._post(self.req_url.PLAN_INFO, data, fix_request=True, as_json=True)
<<<<<<< HEAD
        return Plan._from_fetch(j["payload"])
=======
        return graphql_to_plan(j["payload"])
>>>>>>> 8e65074b

    def _getPrivateData(self):
        j = self.graphql_request(GraphQL(doc_id="1868889766468115"))
        return j["viewer"]

    def getPhoneNumbers(self):
        """
        Fetches a list of user phone numbers.

        :return: List of phone numbers
        :rtype: list
        """
        data = self._getPrivateData()
        return [
            j["phone_number"]["universal_number"] for j in data["user"]["all_phones"]
        ]

    def getEmails(self):
        """
        Fetches a list of user emails.

        :return: List of emails
        :rtype: list
        """
        data = self._getPrivateData()
        return [j["display_email"] for j in data["all_emails"]]

    def getUserActiveStatus(self, user_id):
        """
        Gets friend active status as an :class:`models.ActiveStatus` object.
        Returns `None` if status isn't known.

        .. warning::
            Only works when listening.

        :param user_id: ID of the user
        :return: Given user active status
        :rtype: models.ActiveStatus
        """
        return self._buddylist.get(str(user_id))

    """
    END FETCH METHODS
    """

    """
    SEND METHODS
    """

    def _oldMessage(self, message):
        return message if isinstance(message, Message) else Message(text=message)

    def _getSendData(self, message=None, thread_id=None, thread_type=ThreadType.USER):
        """Returns the data needed to send a request to `SendURL`"""
        messageAndOTID = generateOfflineThreadingID()
        timestamp = now()
        data = {
            "client": self.client,
            "author": "fbid:{}".format(self.uid),
            "timestamp": timestamp,
            "source": "source:chat:web",
            "offline_threading_id": messageAndOTID,
            "message_id": messageAndOTID,
            "threading_id": generateMessageID(self.client_id),
            "ephemeral_ttl_mode:": "0",
        }

        # Set recipient
        if thread_type in [ThreadType.USER, ThreadType.PAGE]:
            data["other_user_fbid"] = thread_id
        elif thread_type == ThreadType.GROUP:
            data["thread_fbid"] = thread_id

        if message is None:
            message = Message()

        if message.text or message.sticker or message.emoji_size:
            data["action_type"] = "ma-type:user-generated-message"

        if message.text:
            data["body"] = message.text

        for i, mention in enumerate(message.mentions):
            data["profile_xmd[{}][id]".format(i)] = mention.thread_id
            data["profile_xmd[{}][offset]".format(i)] = mention.offset
            data["profile_xmd[{}][length]".format(i)] = mention.length
            data["profile_xmd[{}][type]".format(i)] = "p"

        if message.emoji_size:
            if message.text:
                data["tags[0]"] = "hot_emoji_size:" + message.emoji_size.name.lower()
            else:
                data["sticker_id"] = message.emoji_size.value

        if message.sticker:
            data["sticker_id"] = message.sticker.uid

        if message.quick_replies:
            xmd = {"quick_replies": []}
            for quick_reply in message.quick_replies:
                q = dict()
                q["content_type"] = quick_reply._type
                q["payload"] = quick_reply.payload
                q["external_payload"] = quick_reply.external_payload
                q["data"] = quick_reply.data
                if quick_reply.is_response:
                    q["ignore_for_webhook"] = False
                if isinstance(quick_reply, QuickReplyText):
                    q["title"] = quick_reply.title
                if not isinstance(quick_reply, QuickReplyLocation):
                    q["image_url"] = quick_reply.image_url
                xmd["quick_replies"].append(q)
            if len(message.quick_replies) == 1 and message.quick_replies[0].is_response:
                xmd["quick_replies"] = xmd["quick_replies"][0]
            data["platform_xmd"] = json.dumps(xmd)

        if message.reply_to_id:
            data["replied_to_message_id"] = message.reply_to_id

        return data

    def _doSendRequest(self, data, get_thread_id=False):
        """Sends the data to `SendURL`, and returns the message ID or None on failure"""
        j = self._post(self.req_url.SEND, data, fix_request=True, as_json=True)

        # update JS token if received in response
        fb_dtsg = get_jsmods_require(j, 2)
        if fb_dtsg is not None:
            self.payloadDefault["fb_dtsg"] = fb_dtsg

        try:
            message_ids = [
                (action["message_id"], action["thread_fbid"])
                for action in j["payload"]["actions"]
                if "message_id" in action
            ]
            if len(message_ids) != 1:
                log.warning("Got multiple message ids' back: {}".format(message_ids))
            if get_thread_id:
                return message_ids[0]
            else:
                return message_ids[0][0]
        except (KeyError, IndexError, TypeError) as e:
            raise FBchatException(
                "Error when sending message: "
                "No message IDs could be found: {}".format(j)
            )

    def send(self, message, thread_id=None, thread_type=ThreadType.USER):
        """
        Sends a message to a thread

        :param message: Message to send
        :param thread_id: User/Group ID to send to. See :ref:`intro_threads`
        :param thread_type: See :ref:`intro_threads`
        :type message: models.Message
        :type thread_type: models.ThreadType
        :return: :ref:`Message ID <intro_message_ids>` of the sent message
        :raises: FBchatException if request failed
        """
        thread_id, thread_type = self._getThread(thread_id, thread_type)
        data = self._getSendData(
            message=message, thread_id=thread_id, thread_type=thread_type
        )
        return self._doSendRequest(data)

    def sendMessage(self, message, thread_id=None, thread_type=ThreadType.USER):
        """
        Deprecated. Use :func:`fbchat.Client.send` instead
        """
        return self.send(
            Message(text=message), thread_id=thread_id, thread_type=thread_type
        )

    def sendEmoji(
        self,
        emoji=None,
        size=EmojiSize.SMALL,
        thread_id=None,
        thread_type=ThreadType.USER,
    ):
        """
        Deprecated. Use :func:`fbchat.Client.send` instead
        """
        return self.send(
            Message(text=emoji, emoji_size=size),
            thread_id=thread_id,
            thread_type=thread_type,
        )

    def wave(self, wave_first=True, thread_id=None, thread_type=None):
        """
        Says hello with a wave to a thread!

        :param wave_first: Whether to wave first or wave back
        :param thread_id: User/Group ID to send to. See :ref:`intro_threads`
        :param thread_type: See :ref:`intro_threads`
        :type thread_type: models.ThreadType
        :return: :ref:`Message ID <intro_message_ids>` of the sent message
        :raises: FBchatException if request failed
        """
        thread_id, thread_type = self._getThread(thread_id, thread_type)
        data = self._getSendData(thread_id=thread_id, thread_type=thread_type)
        data["action_type"] = "ma-type:user-generated-message"
        data["lightweight_action_attachment[lwa_state]"] = (
            "INITIATED" if wave_first else "RECIPROCATED"
        )
        data["lightweight_action_attachment[lwa_type]"] = "WAVE"
        if thread_type == ThreadType.USER:
            data["specific_to_list[0]"] = "fbid:{}".format(thread_id)
        return self._doSendRequest(data)

    def quickReply(self, quick_reply, payload=None, thread_id=None, thread_type=None):
        """
        Replies to a chosen quick reply

        :param quick_reply: Quick reply to reply to
        :param payload: Optional answer to the quick reply
        :param thread_id: User/Group ID to send to. See :ref:`intro_threads`
        :param thread_type: See :ref:`intro_threads`
        :type quick_reply: models.QuickReply
        :type thread_type: models.ThreadType
        :return: :ref:`Message ID <intro_message_ids>` of the sent message
        :raises: FBchatException if request failed
        """
        quick_reply.is_response = True
        if isinstance(quick_reply, QuickReplyText):
            return self.send(
                Message(text=quick_reply.title, quick_replies=[quick_reply])
            )
        elif isinstance(quick_reply, QuickReplyLocation):
            if not isinstance(payload, LocationAttachment):
                raise ValueError(
                    "Payload must be an instance of `fbchat.models.LocationAttachment`"
                )
            return self.sendLocation(
                payload, thread_id=thread_id, thread_type=thread_type
            )
        elif isinstance(quick_reply, QuickReplyEmail):
            if not payload:
                payload = self.getEmails()[0]
            quick_reply.external_payload = quick_reply.payload
            quick_reply.payload = payload
            return self.send(Message(text=payload, quick_replies=[quick_reply]))
        elif isinstance(quick_reply, QuickReplyPhoneNumber):
            if not payload:
                payload = self.getPhoneNumbers()[0]
            quick_reply.external_payload = quick_reply.payload
            quick_reply.payload = payload
            return self.send(Message(text=payload, quick_replies=[quick_reply]))

    def unsend(self, mid):
        """
        Unsends a message (removes for everyone)

        :param mid: :ref:`Message ID <intro_message_ids>` of the message to unsend
        """
        data = {"message_id": mid}
        r = self._post(self.req_url.UNSEND, data)
        r.raise_for_status()

    def _sendLocation(self, location, current=True, thread_id=None, thread_type=None):
        thread_id, thread_type = self._getThread(thread_id, thread_type)
        data = self._getSendData(thread_id=thread_id, thread_type=thread_type)
        data["action_type"] = "ma-type:user-generated-message"
        data["location_attachment[coordinates][latitude]"] = location.latitude
        data["location_attachment[coordinates][longitude]"] = location.longitude
        data["location_attachment[is_current_location]"] = current
        return self._doSendRequest(data)

    def sendLocation(self, location, thread_id=None, thread_type=None):
        """
        Sends a given location to a thread as the user's current location

        :param location: Location to send
        :param thread_id: User/Group ID to send to. See :ref:`intro_threads`
        :param thread_type: See :ref:`intro_threads`
        :type location: models.LocationAttachment
        :type thread_type: models.ThreadType
        :return: :ref:`Message ID <intro_message_ids>` of the sent message
        :raises: FBchatException if request failed
        """
        self._sendLocation(
            location=location,
            current=True,
            thread_id=thread_id,
            thread_type=thread_type,
        )

    def sendPinnedLocation(self, location, thread_id=None, thread_type=None):
        """
        Sends a given location to a thread as a pinned location

        :param location: Location to send
        :param thread_id: User/Group ID to send to. See :ref:`intro_threads`
        :param thread_type: See :ref:`intro_threads`
        :type location: models.LocationAttachment
        :type thread_type: models.ThreadType
        :return: :ref:`Message ID <intro_message_ids>` of the sent message
        :raises: FBchatException if request failed
        """
        self._sendLocation(
            location=location,
            current=False,
            thread_id=thread_id,
            thread_type=thread_type,
        )

    def _upload(self, files, voice_clip=False):
        """
        Uploads files to Facebook

        `files` should be a list of files that requests can upload, see:
        http://docs.python-requests.org/en/master/api/#requests.request

        Returns a list of tuples with a file's ID and mimetype
        """
        file_dict = {"upload_{}".format(i): f for i, f in enumerate(files)}

        data = {"voice_clip": voice_clip}

        j = self._postFile(
            self.req_url.UPLOAD,
            files=file_dict,
            query=data,
            fix_request=True,
            as_json=True,
        )

        if len(j["payload"]["metadata"]) != len(files):
            raise FBchatException(
                "Some files could not be uploaded: {}, {}".format(j, files)
            )

        return [
            (data[mimetype_to_key(data["filetype"])], data["filetype"])
            for data in j["payload"]["metadata"]
        ]

    def _sendFiles(
        self, files, message=None, thread_id=None, thread_type=ThreadType.USER
    ):
        """
        Sends files from file IDs to a thread

        `files` should be a list of tuples, with a file's ID and mimetype
        """
        thread_id, thread_type = self._getThread(thread_id, thread_type)
        data = self._getSendData(
            message=self._oldMessage(message),
            thread_id=thread_id,
            thread_type=thread_type,
        )

        data["action_type"] = "ma-type:user-generated-message"
        data["has_attachment"] = True

        for i, (file_id, mimetype) in enumerate(files):
            data["{}s[{}]".format(mimetype_to_key(mimetype), i)] = file_id

        return self._doSendRequest(data)

    def sendRemoteFiles(
        self, file_urls, message=None, thread_id=None, thread_type=ThreadType.USER
    ):
        """
        Sends files from URLs to a thread

        :param file_urls: URLs of files to upload and send
        :param message: Additional message
        :param thread_id: User/Group ID to send to. See :ref:`intro_threads`
        :param thread_type: See :ref:`intro_threads`
        :type thread_type: models.ThreadType
        :return: :ref:`Message ID <intro_message_ids>` of the sent files
        :raises: FBchatException if request failed
        """
        file_urls = require_list(file_urls)
        files = self._upload(get_files_from_urls(file_urls))
        return self._sendFiles(
            files=files, message=message, thread_id=thread_id, thread_type=thread_type
        )

    def sendLocalFiles(
        self, file_paths, message=None, thread_id=None, thread_type=ThreadType.USER
    ):
        """
        Sends local files to a thread

        :param file_paths: Paths of files to upload and send
        :param message: Additional message
        :param thread_id: User/Group ID to send to. See :ref:`intro_threads`
        :param thread_type: See :ref:`intro_threads`
        :type thread_type: models.ThreadType
        :return: :ref:`Message ID <intro_message_ids>` of the sent files
        :raises: FBchatException if request failed
        """
        file_paths = require_list(file_paths)
        with get_files_from_paths(file_paths) as x:
            files = self._upload(x)
        return self._sendFiles(
            files=files, message=message, thread_id=thread_id, thread_type=thread_type
        )

    def sendRemoteVoiceClips(
        self, clip_urls, message=None, thread_id=None, thread_type=ThreadType.USER
    ):
        """
        Sends voice clips from URLs to a thread

        :param clip_urls: URLs of clips to upload and send
        :param message: Additional message
        :param thread_id: User/Group ID to send to. See :ref:`intro_threads`
        :param thread_type: See :ref:`intro_threads`
        :type thread_type: models.ThreadType
        :return: :ref:`Message ID <intro_message_ids>` of the sent files
        :raises: FBchatException if request failed
        """
        clip_urls = require_list(clip_urls)
        files = self._upload(get_files_from_urls(clip_urls), voice_clip=True)
        return self._sendFiles(
            files=files, message=message, thread_id=thread_id, thread_type=thread_type
        )

    def sendLocalVoiceClips(
        self, clip_paths, message=None, thread_id=None, thread_type=ThreadType.USER
    ):
        """
        Sends local voice clips to a thread

        :param clip_paths: Paths of clips to upload and send
        :param message: Additional message
        :param thread_id: User/Group ID to send to. See :ref:`intro_threads`
        :param thread_type: See :ref:`intro_threads`
        :type thread_type: models.ThreadType
        :return: :ref:`Message ID <intro_message_ids>` of the sent files
        :raises: FBchatException if request failed
        """
        clip_paths = require_list(clip_paths)
        with get_files_from_paths(clip_paths) as x:
            files = self._upload(x, voice_clip=True)
        return self._sendFiles(
            files=files, message=message, thread_id=thread_id, thread_type=thread_type
        )

    def sendImage(
        self,
        image_id,
        message=None,
        thread_id=None,
        thread_type=ThreadType.USER,
        is_gif=False,
    ):
        """
        Deprecated. Use :func:`fbchat.Client._sendFiles` instead
        """
        if is_gif:
            mimetype = "image/gif"
        else:
            mimetype = "image/png"
        return self._sendFiles(
            files=[(image_id, mimetype)],
            message=message,
            thread_id=thread_id,
            thread_type=thread_type,
        )

    def sendRemoteImage(
        self, image_url, message=None, thread_id=None, thread_type=ThreadType.USER
    ):
        """
        Deprecated. Use :func:`fbchat.Client.sendRemoteFiles` instead
        """
        return self.sendRemoteFiles(
            file_urls=[image_url],
            message=message,
            thread_id=thread_id,
            thread_type=thread_type,
        )

    def sendLocalImage(
        self, image_path, message=None, thread_id=None, thread_type=ThreadType.USER
    ):
        """
        Deprecated. Use :func:`fbchat.Client.sendLocalFiles` instead
        """
        return self.sendLocalFiles(
            file_paths=[image_path],
            message=message,
            thread_id=thread_id,
            thread_type=thread_type,
        )

    def createGroup(self, message, user_ids):
        """
        Creates a group with the given ids

        :param message: The initial message
        :param user_ids: A list of users to create the group with.
        :return: ID of the new group
        :raises: FBchatException if request failed
        """
        data = self._getSendData(message=self._oldMessage(message))

        if len(user_ids) < 2:
            raise FBchatUserError("Error when creating group: Not enough participants")

        for i, user_id in enumerate(user_ids + [self.uid]):
            data["specific_to_list[{}]".format(i)] = "fbid:{}".format(user_id)

        message_id, thread_id = self._doSendRequest(data, get_thread_id=True)
        if not thread_id:
            raise FBchatException(
                "Error when creating group: No thread_id could be found"
            )
        return thread_id

    def addUsersToGroup(self, user_ids, thread_id=None):
        """
        Adds users to a group.

        :param user_ids: One or more user IDs to add
        :param thread_id: Group ID to add people to. See :ref:`intro_threads`
        :type user_ids: list
        :raises: FBchatException if request failed
        """
        thread_id, thread_type = self._getThread(thread_id, None)
        data = self._getSendData(thread_id=thread_id, thread_type=ThreadType.GROUP)

        data["action_type"] = "ma-type:log-message"
        data["log_message_type"] = "log:subscribe"

        user_ids = require_list(user_ids)

        for i, user_id in enumerate(user_ids):
            if user_id == self.uid:
                raise FBchatUserError(
                    "Error when adding users: Cannot add self to group thread"
                )
            else:
                data[
                    "log_message_data[added_participants][{}]".format(i)
                ] = "fbid:{}".format(user_id)

        return self._doSendRequest(data)

    def removeUserFromGroup(self, user_id, thread_id=None):
        """
        Removes users from a group.

        :param user_id: User ID to remove
        :param thread_id: Group ID to remove people from. See :ref:`intro_threads`
        :raises: FBchatException if request failed
        """
        thread_id, thread_type = self._getThread(thread_id, None)

        data = {"uid": user_id, "tid": thread_id}
        j = self._post(self.req_url.REMOVE_USER, data, fix_request=True, as_json=True)

    def _adminStatus(self, admin_ids, admin, thread_id=None):
        thread_id, thread_type = self._getThread(thread_id, None)

        data = {"add": admin, "thread_fbid": thread_id}

        admin_ids = require_list(admin_ids)

        for i, admin_id in enumerate(admin_ids):
            data["admin_ids[{}]".format(i)] = str(admin_id)

        j = self._post(self.req_url.SAVE_ADMINS, data, fix_request=True, as_json=True)

    def addGroupAdmins(self, admin_ids, thread_id=None):
        """
        Sets specifed users as group admins.

        :param admin_ids: One or more user IDs to set admin
        :param thread_id: Group ID to remove people from. See :ref:`intro_threads`
        :raises: FBchatException if request failed
        """
        self._adminStatus(admin_ids, True, thread_id)

    def removeGroupAdmins(self, admin_ids, thread_id=None):
        """
        Removes admin status from specifed users.

        :param admin_ids: One or more user IDs to remove admin
        :param thread_id: Group ID to remove people from. See :ref:`intro_threads`
        :raises: FBchatException if request failed
        """
        self._adminStatus(admin_ids, False, thread_id)

    def changeGroupApprovalMode(self, require_admin_approval, thread_id=None):
        """
        Changes group's approval mode

        :param require_admin_approval: True or False
        :param thread_id: Group ID to remove people from. See :ref:`intro_threads`
        :raises: FBchatException if request failed
        """
        thread_id, thread_type = self._getThread(thread_id, None)

        data = {"set_mode": int(require_admin_approval), "thread_fbid": thread_id}
        j = self._post(self.req_url.APPROVAL_MODE, data, fix_request=True, as_json=True)

    def _usersApproval(self, user_ids, approve, thread_id=None):
        thread_id, thread_type = self._getThread(thread_id, None)

        user_ids = list(require_list(user_ids))

        data = {
            "client_mutation_id": "0",
            "actor_id": self.uid,
            "thread_fbid": thread_id,
            "user_ids": user_ids,
            "response": "ACCEPT" if approve else "DENY",
            "surface": "ADMIN_MODEL_APPROVAL_CENTER",
        }
        j = self.graphql_request(
            GraphQL(doc_id="1574519202665847", params={"data": data})
        )

    def acceptUsersToGroup(self, user_ids, thread_id=None):
        """
        Accepts users to the group from the group's approval

        :param user_ids: One or more user IDs to accept
        :param thread_id: Group ID to accept users to. See :ref:`intro_threads`
        :raises: FBchatException if request failed
        """
        self._usersApproval(user_ids, True, thread_id)

    def denyUsersFromGroup(self, user_ids, thread_id=None):
        """
        Denies users from the group's approval

        :param user_ids: One or more user IDs to deny
        :param thread_id: Group ID to deny users from. See :ref:`intro_threads`
        :raises: FBchatException if request failed
        """
        self._usersApproval(user_ids, False, thread_id)

    def _changeGroupImage(self, image_id, thread_id=None):
        """
        Changes a thread image from an image id

        :param image_id: ID of uploaded image
        :param thread_id: User/Group ID to change image. See :ref:`intro_threads`
        :raises: FBchatException if request failed
        """
        thread_id, thread_type = self._getThread(thread_id, None)

        data = {"thread_image_id": image_id, "thread_id": thread_id}

        j = self._post(self.req_url.THREAD_IMAGE, data, fix_request=True, as_json=True)
        return image_id

    def changeGroupImageRemote(self, image_url, thread_id=None):
        """
        Changes a thread image from a URL

        :param image_url: URL of an image to upload and change
        :param thread_id: User/Group ID to change image. See :ref:`intro_threads`
        :raises: FBchatException if request failed
        """
        (image_id, mimetype), = self._upload(get_files_from_urls([image_url]))
        return self._changeGroupImage(image_id, thread_id)

    def changeGroupImageLocal(self, image_path, thread_id=None):
        """
        Changes a thread image from a local path

        :param image_path: Path of an image to upload and change
        :param thread_id: User/Group ID to change image. See :ref:`intro_threads`
        :raises: FBchatException if request failed
        """
        with get_files_from_paths([image_path]) as files:
            (image_id, mimetype), = self._upload(files)

        return self._changeGroupImage(image_id, thread_id)

    def changeThreadTitle(self, title, thread_id=None, thread_type=ThreadType.USER):
        """
        Changes title of a thread.
        If this is executed on a user thread, this will change the nickname of that user, effectively changing the title

        :param title: New group thread title
        :param thread_id: Group ID to change title of. See :ref:`intro_threads`
        :param thread_type: See :ref:`intro_threads`
        :type thread_type: models.ThreadType
        :raises: FBchatException if request failed
        """
        thread_id, thread_type = self._getThread(thread_id, thread_type)

        if thread_type == ThreadType.USER:
            # The thread is a user, so we change the user's nickname
            return self.changeNickname(
                title, thread_id, thread_id=thread_id, thread_type=thread_type
            )

        data = {"thread_name": title, "thread_id": thread_id}
        j = self._post(self.req_url.THREAD_NAME, data, fix_request=True, as_json=True)

    def changeNickname(
        self, nickname, user_id, thread_id=None, thread_type=ThreadType.USER
    ):
        """
        Changes the nickname of a user in a thread

        :param nickname: New nickname
        :param user_id: User that will have their nickname changed
        :param thread_id: User/Group ID to change color of. See :ref:`intro_threads`
        :param thread_type: See :ref:`intro_threads`
        :type thread_type: models.ThreadType
        :raises: FBchatException if request failed
        """
        thread_id, thread_type = self._getThread(thread_id, thread_type)

        data = {
            "nickname": nickname,
            "participant_id": user_id,
            "thread_or_other_fbid": thread_id,
        }
        j = self._post(
            self.req_url.THREAD_NICKNAME, data, fix_request=True, as_json=True
        )

    def changeThreadColor(self, color, thread_id=None):
        """
        Changes thread color

        :param color: New thread color
        :param thread_id: User/Group ID to change color of. See :ref:`intro_threads`
        :type color: models.ThreadColor
        :raises: FBchatException if request failed
        """
        thread_id, thread_type = self._getThread(thread_id, None)

        data = {
            "color_choice": color.value if color != ThreadColor.MESSENGER_BLUE else "",
            "thread_or_other_fbid": thread_id,
        }
        j = self._post(self.req_url.THREAD_COLOR, data, fix_request=True, as_json=True)

    def changeThreadEmoji(self, emoji, thread_id=None):
        """
        Changes thread color

        Trivia: While changing the emoji, the Facebook web client actually sends multiple different requests, though only this one is required to make the change

        :param color: New thread emoji
        :param thread_id: User/Group ID to change emoji of. See :ref:`intro_threads`
        :raises: FBchatException if request failed
        """
        thread_id, thread_type = self._getThread(thread_id, None)

        data = {"emoji_choice": emoji, "thread_or_other_fbid": thread_id}
        j = self._post(self.req_url.THREAD_EMOJI, data, fix_request=True, as_json=True)

    def reactToMessage(self, message_id, reaction):
        """
        Reacts to a message, or removes reaction

        :param message_id: :ref:`Message ID <intro_message_ids>` to react to
        :param reaction: Reaction emoji to use, if None removes reaction
        :type reaction: models.MessageReaction or None
        :raises: FBchatException if request failed
        """
        data = {
            "action": "ADD_REACTION" if reaction else "REMOVE_REACTION",
            "client_mutation_id": "1",
            "actor_id": self.uid,
            "message_id": str(message_id),
            "reaction": reaction.value if reaction else None,
        }
        data = {"doc_id": 1491398900900362, "variables": json.dumps({"data": data})}
        self._post(self.req_url.MESSAGE_REACTION, data, fix_request=True, as_json=True)

    def createPlan(self, plan, thread_id=None):
        """
        Sets a plan

        :param plan: Plan to set
        :param thread_id: User/Group ID to send plan to. See :ref:`intro_threads`
        :type plan: models.Plan
        :raises: FBchatException if request failed
        """
        thread_id, thread_type = self._getThread(thread_id, None)

        data = {
            "event_type": "EVENT",
            "event_time": plan.time,
            "title": plan.title,
            "thread_id": thread_id,
            "location_id": plan.location_id or "",
            "location_name": plan.location or "",
            "acontext": ACONTEXT,
        }
        j = self._post(self.req_url.PLAN_CREATE, data, fix_request=True, as_json=True)

    def editPlan(self, plan, new_plan):
        """
        Edits a plan

        :param plan: Plan to edit
        :param new_plan: New plan
        :type plan: models.Plan
        :raises: FBchatException if request failed
        """
        data = {
            "event_reminder_id": plan.uid,
            "delete": "false",
            "date": new_plan.time,
            "location_name": new_plan.location or "",
            "location_id": new_plan.location_id or "",
            "title": new_plan.title,
            "acontext": ACONTEXT,
        }
        j = self._post(self.req_url.PLAN_CHANGE, data, fix_request=True, as_json=True)

    def deletePlan(self, plan):
        """
        Deletes a plan

        :param plan: Plan to delete
        :raises: FBchatException if request failed
        """
        data = {"event_reminder_id": plan.uid, "delete": "true", "acontext": ACONTEXT}
        j = self._post(self.req_url.PLAN_CHANGE, data, fix_request=True, as_json=True)

    def changePlanParticipation(self, plan, take_part=True):
        """
        Changes participation in a plan

        :param plan: Plan to take part in or not
        :param take_part: Whether to take part in the plan
        :raises: FBchatException if request failed
        """
        data = {
            "event_reminder_id": plan.uid,
            "guest_state": "GOING" if take_part else "DECLINED",
            "acontext": ACONTEXT,
        }
        j = self._post(
            self.req_url.PLAN_PARTICIPATION, data, fix_request=True, as_json=True
        )

    def eventReminder(self, thread_id, time, title, location="", location_id=""):
        """
        Deprecated. Use :func:`fbchat.Client.createPlan` instead
        """
        plan = Plan(time=time, title=title, location=location, location_id=location_id)
        self.createPlan(plan=plan, thread_id=thread_id)

    def createPoll(self, poll, thread_id=None):
        """
        Creates poll in a group thread

        :param poll: Poll to create
        :param thread_id: User/Group ID to create poll in. See :ref:`intro_threads`
        :type poll: models.Poll
        :raises: FBchatException if request failed
        """
        thread_id, thread_type = self._getThread(thread_id, None)

        # We're using ordered dicts, because the Facebook endpoint that parses the POST
        # parameters is badly implemented, and deals with ordering the options wrongly.
        # This also means we had to change `client.payloadDefault` to an ordered dict,
        # since that's being copied in between this point and the `requests` call
        #
        # If you can find a way to fix this for the endpoint, or if you find another
        # endpoint, please do suggest it ;)
        data = OrderedDict([("question_text", poll.title), ("target_id", thread_id)])

        for i, option in enumerate(poll.options):
            data["option_text_array[{}]".format(i)] = option.text
            data["option_is_selected_array[{}]".format(i)] = str(int(option.vote))

        j = self._post(self.req_url.CREATE_POLL, data, fix_request=True, as_json=True)

    def updatePollVote(self, poll_id, option_ids=[], new_options=[]):
        """
        Updates a poll vote

        :param poll_id: ID of the poll to update vote
        :param option_ids: List of the option IDs to vote
        :param new_options: List of the new option names
        :param thread_id: User/Group ID to change status in. See :ref:`intro_threads`
        :param thread_type: See :ref:`intro_threads`
        :type thread_type: models.ThreadType
        :raises: FBchatException if request failed
        """
        data = {"question_id": poll_id}

        for i, option_id in enumerate(option_ids):
            data["selected_options[{}]".format(i)] = option_id

        for i, option_text in enumerate(new_options):
            data["new_options[{}]".format(i)] = option_text

        j = self._post(self.req_url.UPDATE_VOTE, data, fix_request=True, as_json=True)

    def setTypingStatus(self, status, thread_id=None, thread_type=None):
        """
        Sets users typing status in a thread

        :param status: Specify the typing status
        :param thread_id: User/Group ID to change status in. See :ref:`intro_threads`
        :param thread_type: See :ref:`intro_threads`
        :type status: models.TypingStatus
        :type thread_type: models.ThreadType
        :raises: FBchatException if request failed
        """
        thread_id, thread_type = self._getThread(thread_id, thread_type)

        data = {
            "typ": status.value,
            "thread": thread_id,
            "to": thread_id if thread_type == ThreadType.USER else "",
            "source": "mercury-chat",
        }
        j = self._post(self.req_url.TYPING, data, fix_request=True, as_json=True)

    """
    END SEND METHODS
    """

    def markAsDelivered(self, thread_id, message_id):
        """
        Mark a message as delivered

        :param thread_id: User/Group ID to which the message belongs. See :ref:`intro_threads`
        :param message_id: Message ID to set as delivered. See :ref:`intro_threads`
        :return: Whether the request was successful
        :raises: FBchatException if request failed
        """
        data = {
            "message_ids[0]": message_id,
            "thread_ids[%s][0]" % thread_id: message_id,
        }

        r = self._post(self.req_url.DELIVERED, data)
        return r.ok

    def _readStatus(self, read, thread_ids):
        thread_ids = require_list(thread_ids)

        data = {"watermarkTimestamp": now(), "shouldSendReadReceipt": "true"}

        for thread_id in thread_ids:
            data["ids[{}]".format(thread_id)] = "true" if read else "false"

        r = self._post(self.req_url.READ_STATUS, data)
        return r.ok

    def markAsRead(self, thread_ids=None):
        """
        Mark threads as read
        All messages inside the threads will be marked as read

        :param thread_ids: User/Group IDs to set as read. See :ref:`intro_threads`
        :return: Whether the request was successful
        :raises: FBchatException if request failed
        """
        self._readStatus(True, thread_ids)

    def markAsUnread(self, thread_ids=None):
        """
        Mark threads as unread
        All messages inside the threads will be marked as unread

        :param thread_ids: User/Group IDs to set as unread. See :ref:`intro_threads`
        :return: Whether the request was successful
        :raises: FBchatException if request failed
        """
        self._readStatus(False, thread_ids)

    def markAsSeen(self):
        """
        .. todo::
            Documenting this
        """
        r = self._post(self.req_url.MARK_SEEN, {"seen_timestamp": now()})
        return r.ok

    def friendConnect(self, friend_id):
        """
        .. todo::
            Documenting this
        """
        data = {"to_friend": friend_id, "action": "confirm"}

        r = self._post(self.req_url.CONNECT, data)
        return r.ok

    def removeFriend(self, friend_id=None):
        """
        Removes a specifed friend from your friend list

        :param friend_id: The ID of the friend that you want to remove
        :return: Returns error if the removing was unsuccessful, returns True when successful.
        """
        payload = {"friend_id": friend_id, "unref": "none", "confirm": "Confirm"}
        r = self._post(self.req_url.REMOVE_FRIEND, payload)
        query = parse_qs(urlparse(r.url).query)
        if "err" not in query:
            log.debug("Remove was successful!")
            return True
        else:
            log.warning("Error while removing friend")
            return False

    def blockUser(self, user_id):
        """
        Blocks messages from a specifed user

        :param user_id: The ID of the user that you want to block
        :return: Whether the request was successful
        :raises: FBchatException if request failed
        """
        data = {"fbid": user_id}
        r = self._post(self.req_url.BLOCK_USER, data)
        return r.ok

    def unblockUser(self, user_id):
        """
        Unblocks messages from a blocked user

        :param user_id: The ID of the user that you want to unblock
        :return: Whether the request was successful
        :raises: FBchatException if request failed
        """
        data = {"fbid": user_id}
        r = self._post(self.req_url.UNBLOCK_USER, data)
        return r.ok

    def moveThreads(self, location, thread_ids):
        """
        Moves threads to specifed location

        :param location: models.ThreadLocation: INBOX, PENDING, ARCHIVED or OTHER
        :param thread_ids: Thread IDs to move. See :ref:`intro_threads`
        :return: Whether the request was successful
        :raises: FBchatException if request failed
        """
        thread_ids = require_list(thread_ids)

        if location == ThreadLocation.PENDING:
            location = ThreadLocation.OTHER

        if location == ThreadLocation.ARCHIVED:
            data_archive = dict()
            data_unpin = dict()
            for thread_id in thread_ids:
                data_archive["ids[{}]".format(thread_id)] = "true"
                data_unpin["ids[{}]".format(thread_id)] = "false"
            r_archive = self._post(self.req_url.ARCHIVED_STATUS, data_archive)
            r_unpin = self._post(self.req_url.PINNED_STATUS, data_unpin)
            return r_archive.ok and r_unpin.ok
        else:
            data = dict()
            for i, thread_id in enumerate(thread_ids):
                data["{}[{}]".format(location.name.lower(), i)] = thread_id
            r = self._post(self.req_url.MOVE_THREAD, data)
            return r.ok

    def deleteThreads(self, thread_ids):
        """
        Deletes threads

        :param thread_ids: Thread IDs to delete. See :ref:`intro_threads`
        :return: Whether the request was successful
        :raises: FBchatException if request failed
        """
        thread_ids = require_list(thread_ids)

        data_unpin = dict()
        data_delete = dict()
        for i, thread_id in enumerate(thread_ids):
            data_unpin["ids[{}]".format(thread_id)] = "false"
            data_delete["ids[{}]".format(i)] = thread_id
        r_unpin = self._post(self.req_url.PINNED_STATUS, data_unpin)
        r_delete = self._post(self.req_url.DELETE_THREAD, data_delete)
        return r_unpin.ok and r_delete.ok

    def markAsSpam(self, thread_id=None):
        """
        Mark a thread as spam and delete it

        :param thread_id: User/Group ID to mark as spam. See :ref:`intro_threads`
        :return: Whether the request was successful
        :raises: FBchatException if request failed
        """
        thread_id, thread_type = self._getThread(thread_id, None)
        r = self._post(self.req_url.MARK_SPAM, {"id": thread_id})
        return r.ok

    def deleteMessages(self, message_ids):
        """
        Deletes specifed messages

        :param message_ids: Message IDs to delete
        :return: Whether the request was successful
        :raises: FBchatException if request failed
        """
        message_ids = require_list(message_ids)
        data = dict()
        for i, message_id in enumerate(message_ids):
            data["message_ids[{}]".format(i)] = message_id
        r = self._post(self.req_url.DELETE_MESSAGES, data)
        return r.ok

    def muteThread(self, mute_time=-1, thread_id=None):
        """
        Mutes thread

        :param mute_time: Mute time in seconds, leave blank to mute forever
        :param thread_id: User/Group ID to mute. See :ref:`intro_threads`
        """
        thread_id, thread_type = self._getThread(thread_id, None)
        data = {"mute_settings": str(mute_time), "thread_fbid": thread_id}
        content = self._post(self.req_url.MUTE_THREAD, data, fix_request=True)

    def unmuteThread(self, thread_id=None):
        """
        Unmutes thread

        :param thread_id: User/Group ID to unmute. See :ref:`intro_threads`
        """
        return self.muteThread(0, thread_id)

    def muteThreadReactions(self, mute=True, thread_id=None):
        """
        Mutes thread reactions

        :param mute: Boolean. True to mute, False to unmute
        :param thread_id: User/Group ID to mute. See :ref:`intro_threads`
        """
        thread_id, thread_type = self._getThread(thread_id, None)
        data = {"reactions_mute_mode": int(mute), "thread_fbid": thread_id}
        r = self._post(self.req_url.MUTE_REACTIONS, data, fix_request=True)

    def unmuteThreadReactions(self, thread_id=None):
        """
        Unmutes thread reactions

        :param thread_id: User/Group ID to unmute. See :ref:`intro_threads`
        """
        return self.muteThreadReactions(False, thread_id)

    def muteThreadMentions(self, mute=True, thread_id=None):
        """
        Mutes thread mentions

        :param mute: Boolean. True to mute, False to unmute
        :param thread_id: User/Group ID to mute. See :ref:`intro_threads`
        """
        thread_id, thread_type = self._getThread(thread_id, None)
        data = {"mentions_mute_mode": int(mute), "thread_fbid": thread_id}
        r = self._post(self.req_url.MUTE_MENTIONS, data, fix_request=True)

    def unmuteThreadMentions(self, thread_id=None):
        """
        Unmutes thread mentions

        :param thread_id: User/Group ID to unmute. See :ref:`intro_threads`
        """
        return self.muteThreadMentions(False, thread_id)

    """
    LISTEN METHODS
    """

    def _ping(self):
        data = {
            "channel": self.user_channel,
            "clientid": self.client_id,
            "partition": -2,
            "cap": 0,
            "uid": self.uid,
            "sticky_token": self.sticky,
            "sticky_pool": self.pool,
            "viewer_uid": self.uid,
            "state": "active",
        }
        self._get(self.req_url.PING, data, fix_request=True, as_json=False)

    def _pullMessage(self):
        """Call pull api with seq value to get message data."""
        data = {
            "msgs_recv": 0,
            "sticky_token": self.sticky,
            "sticky_pool": self.pool,
            "clientid": self.client_id,
            "state": "active" if self._markAlive else "offline",
        }
        return self._get(self.req_url.STICKY, data, fix_request=True, as_json=True)

    def _parseDelta(self, m):
        def getThreadIdAndThreadType(msg_metadata):
            """Returns a tuple consisting of thread ID and thread type"""
            id_thread = None
            type_thread = None
            if "threadFbId" in msg_metadata["threadKey"]:
                id_thread = str(msg_metadata["threadKey"]["threadFbId"])
                type_thread = ThreadType.GROUP
            elif "otherUserFbId" in msg_metadata["threadKey"]:
                id_thread = str(msg_metadata["threadKey"]["otherUserFbId"])
                type_thread = ThreadType.USER
            return id_thread, type_thread

        delta = m["delta"]
        delta_type = delta.get("type")
        delta_class = delta.get("class")
        metadata = delta.get("messageMetadata")

        if metadata:
            mid = metadata["messageId"]
            author_id = str(metadata["actorFbId"])
            ts = int(metadata.get("timestamp"))

        # Added participants
        if "addedParticipants" in delta:
            added_ids = [str(x["userFbId"]) for x in delta["addedParticipants"]]
            thread_id = str(metadata["threadKey"]["threadFbId"])
            self.onPeopleAdded(
                mid=mid,
                added_ids=added_ids,
                author_id=author_id,
                thread_id=thread_id,
                ts=ts,
                msg=m,
            )

        # Left/removed participants
        elif "leftParticipantFbId" in delta:
            removed_id = str(delta["leftParticipantFbId"])
            thread_id = str(metadata["threadKey"]["threadFbId"])
            self.onPersonRemoved(
                mid=mid,
                removed_id=removed_id,
                author_id=author_id,
                thread_id=thread_id,
                ts=ts,
                msg=m,
            )

        # Color change
        elif delta_type == "change_thread_theme":
            new_color = ThreadColor._from_graphql(delta["untypedData"]["theme_color"])
            thread_id, thread_type = getThreadIdAndThreadType(metadata)
            self.onColorChange(
                mid=mid,
                author_id=author_id,
                new_color=new_color,
                thread_id=thread_id,
                thread_type=thread_type,
                ts=ts,
                metadata=metadata,
                msg=m,
            )

        # Emoji change
        elif delta_type == "change_thread_icon":
            new_emoji = delta["untypedData"]["thread_icon"]
            thread_id, thread_type = getThreadIdAndThreadType(metadata)
            self.onEmojiChange(
                mid=mid,
                author_id=author_id,
                new_emoji=new_emoji,
                thread_id=thread_id,
                thread_type=thread_type,
                ts=ts,
                metadata=metadata,
                msg=m,
            )

        # Thread title change
        elif delta_class == "ThreadName":
            new_title = delta["name"]
            thread_id, thread_type = getThreadIdAndThreadType(metadata)
            self.onTitleChange(
                mid=mid,
                author_id=author_id,
                new_title=new_title,
                thread_id=thread_id,
                thread_type=thread_type,
                ts=ts,
                metadata=metadata,
                msg=m,
            )

        # Forced fetch
        elif delta_class == "ForcedFetch":
            mid = delta.get("messageId")
            if mid is None:
                self.onUnknownMesssageType(msg=m)
            else:
                thread_id = str(delta["threadKey"]["threadFbId"])
                fetch_info = self._forcedFetch(thread_id, mid)
                fetch_data = fetch_info["message"]
                author_id = fetch_data["message_sender"]["id"]
                ts = fetch_data["timestamp_precise"]
                if fetch_data.get("__typename") == "ThreadImageMessage":
                    # Thread image change
                    image_metadata = fetch_data.get("image_with_metadata")
                    image_id = (
                        int(image_metadata["legacy_attachment_id"])
                        if image_metadata
                        else None
                    )
                    self.onImageChange(
                        mid=mid,
                        author_id=author_id,
                        new_image=image_id,
                        thread_id=thread_id,
                        thread_type=ThreadType.GROUP,
                        ts=ts,
                        msg=m,
                    )

        # Nickname change
        elif delta_type == "change_thread_nickname":
            changed_for = str(delta["untypedData"]["participant_id"])
            new_nickname = delta["untypedData"]["nickname"]
            thread_id, thread_type = getThreadIdAndThreadType(metadata)
            self.onNicknameChange(
                mid=mid,
                author_id=author_id,
                changed_for=changed_for,
                new_nickname=new_nickname,
                thread_id=thread_id,
                thread_type=thread_type,
                ts=ts,
                metadata=metadata,
                msg=m,
            )

        # Admin added or removed in a group thread
        elif delta_type == "change_thread_admins":
            thread_id, thread_type = getThreadIdAndThreadType(metadata)
            target_id = delta["untypedData"]["TARGET_ID"]
            admin_event = delta["untypedData"]["ADMIN_EVENT"]
            if admin_event == "add_admin":
                self.onAdminAdded(
                    mid=mid,
                    added_id=target_id,
                    author_id=author_id,
                    thread_id=thread_id,
                    thread_type=thread_type,
                    ts=ts,
                    msg=m,
                )
            elif admin_event == "remove_admin":
                self.onAdminRemoved(
                    mid=mid,
                    removed_id=target_id,
                    author_id=author_id,
                    thread_id=thread_id,
                    thread_type=thread_type,
                    ts=ts,
                    msg=m,
                )

        # Group approval mode change
        elif delta_type == "change_thread_approval_mode":
            thread_id, thread_type = getThreadIdAndThreadType(metadata)
            approval_mode = bool(int(delta["untypedData"]["APPROVAL_MODE"]))
            self.onApprovalModeChange(
                mid=mid,
                approval_mode=approval_mode,
                author_id=author_id,
                thread_id=thread_id,
                thread_type=thread_type,
                ts=ts,
                msg=m,
            )

        # Message delivered
        elif delta_class == "DeliveryReceipt":
            message_ids = delta["messageIds"]
            delivered_for = str(
                delta.get("actorFbId") or delta["threadKey"]["otherUserFbId"]
            )
            ts = int(delta["deliveredWatermarkTimestampMs"])
            thread_id, thread_type = getThreadIdAndThreadType(delta)
            self.onMessageDelivered(
                msg_ids=message_ids,
                delivered_for=delivered_for,
                thread_id=thread_id,
                thread_type=thread_type,
                ts=ts,
                metadata=metadata,
                msg=m,
            )

        # Message seen
        elif delta_class == "ReadReceipt":
            seen_by = str(delta.get("actorFbId") or delta["threadKey"]["otherUserFbId"])
            seen_ts = int(delta["actionTimestampMs"])
            delivered_ts = int(delta["watermarkTimestampMs"])
            thread_id, thread_type = getThreadIdAndThreadType(delta)
            self.onMessageSeen(
                seen_by=seen_by,
                thread_id=thread_id,
                thread_type=thread_type,
                seen_ts=seen_ts,
                ts=delivered_ts,
                metadata=metadata,
                msg=m,
            )

        # Messages marked as seen
        elif delta_class == "MarkRead":
            seen_ts = int(
                delta.get("actionTimestampMs") or delta.get("actionTimestamp")
            )
            delivered_ts = int(
                delta.get("watermarkTimestampMs") or delta.get("watermarkTimestamp")
            )

            threads = []
            if "folders" not in delta:
                threads = [
                    getThreadIdAndThreadType({"threadKey": thr})
                    for thr in delta.get("threadKeys")
                ]

            # thread_id, thread_type = getThreadIdAndThreadType(delta)
            self.onMarkedSeen(
                threads=threads, seen_ts=seen_ts, ts=delivered_ts, metadata=delta, msg=m
            )

        # Game played
        elif delta_type == "instant_game_update":
            game_id = delta["untypedData"]["game_id"]
            game_name = delta["untypedData"]["game_name"]
            score = delta["untypedData"].get("score")
            if score is not None:
                score = int(score)
            leaderboard = delta["untypedData"].get("leaderboard")
            if leaderboard is not None:
                leaderboard = json.loads(leaderboard)["scores"]
            thread_id, thread_type = getThreadIdAndThreadType(metadata)
            self.onGamePlayed(
                mid=mid,
                author_id=author_id,
                game_id=game_id,
                game_name=game_name,
                score=score,
                leaderboard=leaderboard,
                thread_id=thread_id,
                thread_type=thread_type,
                ts=ts,
                metadata=metadata,
                msg=m,
            )

        # Group call started/ended
        elif delta_type == "rtc_call_log":
            thread_id, thread_type = getThreadIdAndThreadType(metadata)
            call_status = delta["untypedData"]["event"]
            call_duration = int(delta["untypedData"]["call_duration"])
            is_video_call = bool(int(delta["untypedData"]["is_video_call"]))
            if call_status == "call_started":
                self.onCallStarted(
                    mid=mid,
                    caller_id=author_id,
                    is_video_call=is_video_call,
                    thread_id=thread_id,
                    thread_type=thread_type,
                    ts=ts,
                    metadata=metadata,
                    msg=m,
                )
            elif call_status == "call_ended":
                self.onCallEnded(
                    mid=mid,
                    caller_id=author_id,
                    is_video_call=is_video_call,
                    call_duration=call_duration,
                    thread_id=thread_id,
                    thread_type=thread_type,
                    ts=ts,
                    metadata=metadata,
                    msg=m,
                )

        # User joined to group call
        elif delta_type == "participant_joined_group_call":
            thread_id, thread_type = getThreadIdAndThreadType(metadata)
            is_video_call = bool(int(delta["untypedData"]["group_call_type"]))
            self.onUserJoinedCall(
                mid=mid,
                joined_id=author_id,
                is_video_call=is_video_call,
                thread_id=thread_id,
                thread_type=thread_type,
                ts=ts,
                metadata=metadata,
                msg=m,
            )

        # Group poll event
        elif delta_type == "group_poll":
            thread_id, thread_type = getThreadIdAndThreadType(metadata)
            event_type = delta["untypedData"]["event_type"]
            poll_json = json.loads(delta["untypedData"]["question_json"])
            poll = Poll._from_graphql(poll_json)
            if event_type == "question_creation":
                # User created group poll
                self.onPollCreated(
                    mid=mid,
                    poll=poll,
                    author_id=author_id,
                    thread_id=thread_id,
                    thread_type=thread_type,
                    ts=ts,
                    metadata=metadata,
                    msg=m,
                )
            elif event_type == "update_vote":
                # User voted on group poll
                added_options = json.loads(delta["untypedData"]["added_option_ids"])
                removed_options = json.loads(delta["untypedData"]["removed_option_ids"])
                self.onPollVoted(
                    mid=mid,
                    poll=poll,
                    added_options=added_options,
                    removed_options=removed_options,
                    author_id=author_id,
                    thread_id=thread_id,
                    thread_type=thread_type,
                    ts=ts,
                    metadata=metadata,
                    msg=m,
                )

        # Plan created
        elif delta_type == "lightweight_event_create":
            thread_id, thread_type = getThreadIdAndThreadType(metadata)
            self.onPlanCreated(
                mid=mid,
                plan=Plan._from_pull(delta["untypedData"]),
                author_id=author_id,
                thread_id=thread_id,
                thread_type=thread_type,
                ts=ts,
                metadata=metadata,
                msg=m,
            )

        # Plan ended
        elif delta_type == "lightweight_event_notify":
            thread_id, thread_type = getThreadIdAndThreadType(metadata)
            self.onPlanEnded(
                mid=mid,
                plan=Plan._from_pull(delta["untypedData"]),
                thread_id=thread_id,
                thread_type=thread_type,
                ts=ts,
                metadata=metadata,
                msg=m,
            )

        # Plan edited
        elif delta_type == "lightweight_event_update":
            thread_id, thread_type = getThreadIdAndThreadType(metadata)
            self.onPlanEdited(
                mid=mid,
                plan=Plan._from_pull(delta["untypedData"]),
                author_id=author_id,
                thread_id=thread_id,
                thread_type=thread_type,
                ts=ts,
                metadata=metadata,
                msg=m,
            )

        # Plan deleted
        elif delta_type == "lightweight_event_delete":
            thread_id, thread_type = getThreadIdAndThreadType(metadata)
            self.onPlanDeleted(
                mid=mid,
                plan=Plan._from_pull(delta["untypedData"]),
                author_id=author_id,
                thread_id=thread_id,
                thread_type=thread_type,
                ts=ts,
                metadata=metadata,
                msg=m,
            )

        # Plan participation change
        elif delta_type == "lightweight_event_rsvp":
            thread_id, thread_type = getThreadIdAndThreadType(metadata)
            take_part = delta["untypedData"]["guest_status"] == "GOING"
            self.onPlanParticipation(
                mid=mid,
                plan=Plan._from_pull(delta["untypedData"]),
                take_part=take_part,
                author_id=author_id,
                thread_id=thread_id,
                thread_type=thread_type,
                ts=ts,
                metadata=metadata,
                msg=m,
            )

        # Client payload (that weird numbers)
        elif delta_class == "ClientPayload":
            payload = json.loads("".join(chr(z) for z in delta["payload"]))
            ts = m.get("ofd_ts")
            for d in payload.get("deltas", []):

                # Message reaction
                if d.get("deltaMessageReaction"):
                    i = d["deltaMessageReaction"]
                    thread_id, thread_type = getThreadIdAndThreadType(i)
                    mid = i["messageId"]
                    author_id = str(i["userId"])
                    reaction = (
                        MessageReaction(i["reaction"]) if i.get("reaction") else None
                    )
                    add_reaction = not bool(i["action"])
                    if add_reaction:
                        self.onReactionAdded(
                            mid=mid,
                            reaction=reaction,
                            author_id=author_id,
                            thread_id=thread_id,
                            thread_type=thread_type,
                            ts=ts,
                            msg=m,
                        )
                    else:
                        self.onReactionRemoved(
                            mid=mid,
                            author_id=author_id,
                            thread_id=thread_id,
                            thread_type=thread_type,
                            ts=ts,
                            msg=m,
                        )

                # Viewer status change
                elif d.get("deltaChangeViewerStatus"):
                    i = d["deltaChangeViewerStatus"]
                    thread_id, thread_type = getThreadIdAndThreadType(i)
                    author_id = str(i["actorFbid"])
                    reason = i["reason"]
                    can_reply = i["canViewerReply"]
                    if reason == 2:
                        if can_reply:
                            self.onUnblock(
                                author_id=author_id,
                                thread_id=thread_id,
                                thread_type=thread_type,
                                ts=ts,
                                msg=m,
                            )
                        else:
                            self.onBlock(
                                author_id=author_id,
                                thread_id=thread_id,
                                thread_type=thread_type,
                                ts=ts,
                                msg=m,
                            )

                # Live location info
                elif d.get("liveLocationData"):
                    i = d["liveLocationData"]
                    thread_id, thread_type = getThreadIdAndThreadType(i)
                    for l in i["messageLiveLocations"]:
                        mid = l["messageId"]
                        author_id = str(l["senderId"])
                        location = LiveLocationAttachment._from_pull(l)
                        self.onLiveLocation(
                            mid=mid,
                            location=location,
                            author_id=author_id,
                            thread_id=thread_id,
                            thread_type=thread_type,
                            ts=ts,
                            msg=m,
                        )

                # Message deletion
                elif d.get("deltaRecallMessageData"):
                    i = d["deltaRecallMessageData"]
                    thread_id, thread_type = getThreadIdAndThreadType(i)
                    mid = i["messageID"]
                    ts = i["deletionTimestamp"]
                    author_id = str(i["senderID"])
                    self.onMessageUnsent(
                        mid=mid,
                        author_id=author_id,
                        thread_id=thread_id,
                        thread_type=thread_type,
                        ts=ts,
                        msg=m,
                    )

                elif d.get("deltaMessageReply"):
                    i = d["deltaMessageReply"]
                    metadata = i["message"]["messageMetadata"]
                    thread_id, thread_type = getThreadIdAndThreadType(metadata)
                    message = graphql_to_message_reply(i["message"])
                    message.replied_to = graphql_to_message_reply(i["repliedToMessage"])
                    self.onMessage(
                        mid=message.uid,
                        author_id=message.author,
                        message=message.text,
                        message_object=message,
                        thread_id=thread_id,
                        thread_type=thread_type,
                        ts=message.timestamp,
                        metadata=metadata,
                        msg=m,
                    )

        # New message
        elif delta.get("class") == "NewMessage":
            thread_id, thread_type = getThreadIdAndThreadType(metadata)
            self.onMessage(
                mid=mid,
                author_id=author_id,
                message=delta.get("body", ""),
                message_object=Message._from_pull(
                    delta, tags=metadata.get("tags"), author=author_id, timestamp=ts
                ),
                thread_id=thread_id,
                thread_type=thread_type,
                ts=ts,
                metadata=metadata,
                msg=m,
            )

        # Unknown message type
        else:
            self.onUnknownMesssageType(msg=m)

    def _parseMessage(self, content):
        """Get message and author name from content. May contain multiple messages in the content."""
        self.seq = content.get("seq", "0")

        if "lb_info" in content:
            self.sticky = content["lb_info"]["sticky"]
            self.pool = content["lb_info"]["pool"]

        if "batches" in content:
            for batch in content["batches"]:
                self._parseMessage(batch)

        if "ms" not in content:
            return

        for m in content["ms"]:
            mtype = m.get("type")
            try:
                # Things that directly change chat
                if mtype == "delta":
                    self._parseDelta(m)
                # Inbox
                elif mtype == "inbox":
                    self.onInbox(
                        unseen=m["unseen"],
                        unread=m["unread"],
                        recent_unread=m["recent_unread"],
                        msg=m,
                    )

                # Typing
                elif mtype == "typ" or mtype == "ttyp":
                    author_id = str(m.get("from"))
                    thread_id = m.get("thread_fbid")
                    if thread_id:
                        thread_type = ThreadType.GROUP
                        thread_id = str(thread_id)
                    else:
                        thread_type = ThreadType.USER
                        if author_id == self.uid:
                            thread_id = m.get("to")
                        else:
                            thread_id = author_id
                    typing_status = TypingStatus(m.get("st"))
                    self.onTyping(
                        author_id=author_id,
                        status=typing_status,
                        thread_id=thread_id,
                        thread_type=thread_type,
                        msg=m,
                    )

                # Delivered

                # Seen
                # elif mtype == "m_read_receipt":
                #
                #     self.onSeen(m.get('realtime_viewer_fbid'), m.get('reader'), m.get('time'))

                elif mtype in ["jewel_requests_add"]:
                    from_id = m["from"]
                    self.onFriendRequest(from_id=from_id, msg=m)

                # Happens on every login
                elif mtype == "qprimer":
                    self.onQprimer(ts=m.get("made"), msg=m)

                # Is sent before any other message
                elif mtype == "deltaflow":
                    pass

                # Chat timestamp
                elif mtype == "chatproxy-presence":
                    statuses = dict()
                    for id_, data in m.get("buddyList", {}).items():
                        statuses[id_] = ActiveStatus._from_chatproxy_presence(id_, data)
                        self._buddylist[id_] = statuses[id_]

                    self.onChatTimestamp(buddylist=statuses, msg=m)

                # Buddylist overlay
                elif mtype == "buddylist_overlay":
                    statuses = dict()
                    for id_, data in m.get("overlay", {}).items():
                        old_in_game = None
                        if id_ in self._buddylist:
                            old_in_game = self._buddylist[id_].in_game

                        statuses[id_] = ActiveStatus._from_buddylist_overlay(
                            data, old_in_game
                        )
                        self._buddylist[id_] = statuses[id_]

                    self.onBuddylistOverlay(statuses=statuses, msg=m)

                # Unknown message type
                else:
                    self.onUnknownMesssageType(msg=m)

            except Exception as e:
                self.onMessageError(exception=e, msg=m)

    def startListening(self):
        """
        Start listening from an external event loop

        :raises: FBchatException if request failed
        """
        self.listening = True

    def doOneListen(self, markAlive=None):
        """
        Does one cycle of the listening loop.
        This method is useful if you want to control fbchat from an external event loop

        .. warning::
            `markAlive` parameter is deprecated now, use :func:`fbchat.Client.setActiveStatus`
            or `markAlive` parameter in :func:`fbchat.Client.listen` instead.

        :return: Whether the loop should keep running
        :rtype: bool
        """
        if markAlive is not None:
            self._markAlive = markAlive
        try:
            if self._markAlive:
                self._ping()
            content = self._pullMessage()
            if content:
                self._parseMessage(content)
        except KeyboardInterrupt:
            return False
        except requests.Timeout:
            pass
        except requests.ConnectionError:
            # If the client has lost their internet connection, keep trying every 30 seconds
            time.sleep(30)
        except FBchatFacebookError as e:
            # Fix 502 and 503 pull errors
            if e.request_status_code in [502, 503]:
                self.req_url.change_pull_channel()
                self.startListening()
            else:
                raise e
        except Exception as e:
            return self.onListenError(exception=e)

        return True

    def stopListening(self):
        """Cleans up the variables from startListening"""
        self.listening = False
        self.sticky, self.pool = (None, None)

    def listen(self, markAlive=None):
        """
        Initializes and runs the listening loop continually

        :param markAlive: Whether this should ping the Facebook server each time the loop runs
        :type markAlive: bool
        """
        if markAlive is not None:
            self.setActiveStatus(markAlive)

        self.startListening()
        self.onListening()

        while self.listening and self.doOneListen():
            pass

        self.stopListening()

    def setActiveStatus(self, markAlive):
        """
        Changes client active status while listening

        :param markAlive: Whether to show if client is active
        :type markAlive: bool
        """
        self._markAlive = markAlive

    """
    END LISTEN METHODS
    """

    """
    EVENTS
    """

    def onLoggingIn(self, email=None):
        """
        Called when the client is logging in

        :param email: The email of the client
        """
        log.info("Logging in {}...".format(email))

    def on2FACode(self):
        """Called when a 2FA code is needed to progress"""
        return input("Please enter your 2FA code --> ")

    def onLoggedIn(self, email=None):
        """
        Called when the client is successfully logged in

        :param email: The email of the client
        """
        log.info("Login of {} successful.".format(email))

    def onListening(self):
        """Called when the client is listening"""
        log.info("Listening...")

    def onListenError(self, exception=None):
        """
        Called when an error was encountered while listening

        :param exception: The exception that was encountered
        :return: Whether the loop should keep running
        """
        log.exception("Got exception while listening")
        return True

    def onMessage(
        self,
        mid=None,
        author_id=None,
        message=None,
        message_object=None,
        thread_id=None,
        thread_type=ThreadType.USER,
        ts=None,
        metadata=None,
        msg=None,
    ):
        """
        Called when the client is listening, and somebody sends a message

        :param mid: The message ID
        :param author_id: The ID of the author
        :param message: (deprecated. Use `message_object.text` instead)
        :param message_object: The message (As a `Message` object)
        :param thread_id: Thread ID that the message was sent to. See :ref:`intro_threads`
        :param thread_type: Type of thread that the message was sent to. See :ref:`intro_threads`
        :param ts: The timestamp of the message
        :param metadata: Extra metadata about the message
        :param msg: A full set of the data recieved
        :type message_object: models.Message
        :type thread_type: models.ThreadType
        """
        log.info("{} from {} in {}".format(message_object, thread_id, thread_type.name))

    def onColorChange(
        self,
        mid=None,
        author_id=None,
        new_color=None,
        thread_id=None,
        thread_type=ThreadType.USER,
        ts=None,
        metadata=None,
        msg=None,
    ):
        """
        Called when the client is listening, and somebody changes a thread's color

        :param mid: The action ID
        :param author_id: The ID of the person who changed the color
        :param new_color: The new color
        :param thread_id: Thread ID that the action was sent to. See :ref:`intro_threads`
        :param thread_type: Type of thread that the action was sent to. See :ref:`intro_threads`
        :param ts: A timestamp of the action
        :param metadata: Extra metadata about the action
        :param msg: A full set of the data recieved
        :type new_color: models.ThreadColor
        :type thread_type: models.ThreadType
        """
        log.info(
            "Color change from {} in {} ({}): {}".format(
                author_id, thread_id, thread_type.name, new_color
            )
        )

    def onEmojiChange(
        self,
        mid=None,
        author_id=None,
        new_emoji=None,
        thread_id=None,
        thread_type=ThreadType.USER,
        ts=None,
        metadata=None,
        msg=None,
    ):
        """
        Called when the client is listening, and somebody changes a thread's emoji

        :param mid: The action ID
        :param author_id: The ID of the person who changed the emoji
        :param new_emoji: The new emoji
        :param thread_id: Thread ID that the action was sent to. See :ref:`intro_threads`
        :param thread_type: Type of thread that the action was sent to. See :ref:`intro_threads`
        :param ts: A timestamp of the action
        :param metadata: Extra metadata about the action
        :param msg: A full set of the data recieved
        :type thread_type: models.ThreadType
        """
        log.info(
            "Emoji change from {} in {} ({}): {}".format(
                author_id, thread_id, thread_type.name, new_emoji
            )
        )

    def onTitleChange(
        self,
        mid=None,
        author_id=None,
        new_title=None,
        thread_id=None,
        thread_type=ThreadType.USER,
        ts=None,
        metadata=None,
        msg=None,
    ):
        """
        Called when the client is listening, and somebody changes the title of a thread

        :param mid: The action ID
        :param author_id: The ID of the person who changed the title
        :param new_title: The new title
        :param thread_id: Thread ID that the action was sent to. See :ref:`intro_threads`
        :param thread_type: Type of thread that the action was sent to. See :ref:`intro_threads`
        :param ts: A timestamp of the action
        :param metadata: Extra metadata about the action
        :param msg: A full set of the data recieved
        :type thread_type: models.ThreadType
        """
        log.info(
            "Title change from {} in {} ({}): {}".format(
                author_id, thread_id, thread_type.name, new_title
            )
        )

    def onImageChange(
        self,
        mid=None,
        author_id=None,
        new_image=None,
        thread_id=None,
        thread_type=ThreadType.GROUP,
        ts=None,
        msg=None,
    ):
        """
        Called when the client is listening, and somebody changes the image of a thread

        :param mid: The action ID
        :param author_id: The ID of the person who changed the image
        :param new_image: The ID of the new image
        :param thread_id: Thread ID that the action was sent to. See :ref:`intro_threads`
        :param thread_type: Type of thread that the action was sent to. See :ref:`intro_threads`
        :param ts: A timestamp of the action
        :param msg: A full set of the data recieved
        :type thread_type: models.ThreadType
        """
        log.info("{} changed thread image in {}".format(author_id, thread_id))

    def onNicknameChange(
        self,
        mid=None,
        author_id=None,
        changed_for=None,
        new_nickname=None,
        thread_id=None,
        thread_type=ThreadType.USER,
        ts=None,
        metadata=None,
        msg=None,
    ):
        """
        Called when the client is listening, and somebody changes the nickname of a person

        :param mid: The action ID
        :param author_id: The ID of the person who changed the nickname
        :param changed_for: The ID of the person whom got their nickname changed
        :param new_nickname: The new nickname
        :param thread_id: Thread ID that the action was sent to. See :ref:`intro_threads`
        :param thread_type: Type of thread that the action was sent to. See :ref:`intro_threads`
        :param ts: A timestamp of the action
        :param metadata: Extra metadata about the action
        :param msg: A full set of the data recieved
        :type thread_type: models.ThreadType
        """
        log.info(
            "Nickname change from {} in {} ({}) for {}: {}".format(
                author_id, thread_id, thread_type.name, changed_for, new_nickname
            )
        )

    def onAdminAdded(
        self,
        mid=None,
        added_id=None,
        author_id=None,
        thread_id=None,
        thread_type=ThreadType.GROUP,
        ts=None,
        msg=None,
    ):
        """
        Called when the client is listening, and somebody adds an admin to a group thread

        :param mid: The action ID
        :param added_id: The ID of the admin who got added
        :param author_id: The ID of the person who added the admins
        :param thread_id: Thread ID that the action was sent to. See :ref:`intro_threads`
        :param ts: A timestamp of the action
        :param msg: A full set of the data recieved
        """
        log.info("{} added admin: {} in {}".format(author_id, added_id, thread_id))

    def onAdminRemoved(
        self,
        mid=None,
        removed_id=None,
        author_id=None,
        thread_id=None,
        thread_type=ThreadType.GROUP,
        ts=None,
        msg=None,
    ):
        """
        Called when the client is listening, and somebody removes an admin from a group thread

        :param mid: The action ID
        :param removed_id: The ID of the admin who got removed
        :param author_id: The ID of the person who removed the admins
        :param thread_id: Thread ID that the action was sent to. See :ref:`intro_threads`
        :param ts: A timestamp of the action
        :param msg: A full set of the data recieved
        """
        log.info("{} removed admin: {} in {}".format(author_id, removed_id, thread_id))

    def onApprovalModeChange(
        self,
        mid=None,
        approval_mode=None,
        author_id=None,
        thread_id=None,
        thread_type=ThreadType.GROUP,
        ts=None,
        msg=None,
    ):
        """
        Called when the client is listening, and somebody changes approval mode in a group thread

        :param mid: The action ID
        :param approval_mode: True if approval mode is activated
        :param author_id: The ID of the person who changed approval mode
        :param thread_id: Thread ID that the action was sent to. See :ref:`intro_threads`
        :param ts: A timestamp of the action
        :param msg: A full set of the data recieved
        """
        if approval_mode:
            log.info("{} activated approval mode in {}".format(author_id, thread_id))
        else:
            log.info("{} disabled approval mode in {}".format(author_id, thread_id))

    def onMessageSeen(
        self,
        seen_by=None,
        thread_id=None,
        thread_type=ThreadType.USER,
        seen_ts=None,
        ts=None,
        metadata=None,
        msg=None,
    ):
        """
        Called when the client is listening, and somebody marks a message as seen

        :param seen_by: The ID of the person who marked the message as seen
        :param thread_id: Thread ID that the action was sent to. See :ref:`intro_threads`
        :param thread_type: Type of thread that the action was sent to. See :ref:`intro_threads`
        :param seen_ts: A timestamp of when the person saw the message
        :param ts: A timestamp of the action
        :param metadata: Extra metadata about the action
        :param msg: A full set of the data recieved
        :type thread_type: models.ThreadType
        """
        log.info(
            "Messages seen by {} in {} ({}) at {}s".format(
                seen_by, thread_id, thread_type.name, seen_ts / 1000
            )
        )

    def onMessageDelivered(
        self,
        msg_ids=None,
        delivered_for=None,
        thread_id=None,
        thread_type=ThreadType.USER,
        ts=None,
        metadata=None,
        msg=None,
    ):
        """
        Called when the client is listening, and somebody marks messages as delivered

        :param msg_ids: The messages that are marked as delivered
        :param delivered_for: The person that marked the messages as delivered
        :param thread_id: Thread ID that the action was sent to. See :ref:`intro_threads`
        :param thread_type: Type of thread that the action was sent to. See :ref:`intro_threads`
        :param ts: A timestamp of the action
        :param metadata: Extra metadata about the action
        :param msg: A full set of the data recieved
        :type thread_type: models.ThreadType
        """
        log.info(
            "Messages {} delivered to {} in {} ({}) at {}s".format(
                msg_ids, delivered_for, thread_id, thread_type.name, ts / 1000
            )
        )

    def onMarkedSeen(
        self, threads=None, seen_ts=None, ts=None, metadata=None, msg=None
    ):
        """
        Called when the client is listening, and the client has successfully marked threads as seen

        :param threads: The threads that were marked
        :param author_id: The ID of the person who changed the emoji
        :param seen_ts: A timestamp of when the threads were seen
        :param ts: A timestamp of the action
        :param metadata: Extra metadata about the action
        :param msg: A full set of the data recieved
        :type thread_type: models.ThreadType
        """
        log.info(
            "Marked messages as seen in threads {} at {}s".format(
                [(x[0], x[1].name) for x in threads], seen_ts / 1000
            )
        )

    def onMessageUnsent(
        self,
        mid=None,
        author_id=None,
        thread_id=None,
        thread_type=None,
        ts=None,
        msg=None,
    ):
        """
        Called when the client is listening, and someone unsends (deletes for everyone) a message

        :param mid: ID of the unsent message
        :param author_id: The ID of the person who unsent the message
        :param thread_id: Thread ID that the action was sent to. See :ref:`intro_threads`
        :param thread_type: Type of thread that the action was sent to. See :ref:`intro_threads`
        :param ts: A timestamp of the action
        :param msg: A full set of the data recieved
        :type thread_type: models.ThreadType
        """
        log.info(
            "{} unsent the message {} in {} ({}) at {}s".format(
                author_id, repr(mid), thread_id, thread_type.name, ts / 1000
            )
        )

    def onPeopleAdded(
        self,
        mid=None,
        added_ids=None,
        author_id=None,
        thread_id=None,
        ts=None,
        msg=None,
    ):
        """
        Called when the client is listening, and somebody adds people to a group thread

        :param mid: The action ID
        :param added_ids: The IDs of the people who got added
        :param author_id: The ID of the person who added the people
        :param thread_id: Thread ID that the action was sent to. See :ref:`intro_threads`
        :param ts: A timestamp of the action
        :param msg: A full set of the data recieved
        """
        log.info(
            "{} added: {} in {}".format(author_id, ", ".join(added_ids), thread_id)
        )

    def onPersonRemoved(
        self,
        mid=None,
        removed_id=None,
        author_id=None,
        thread_id=None,
        ts=None,
        msg=None,
    ):
        """
        Called when the client is listening, and somebody removes a person from a group thread

        :param mid: The action ID
        :param removed_id: The ID of the person who got removed
        :param author_id: The ID of the person who removed the person
        :param thread_id: Thread ID that the action was sent to. See :ref:`intro_threads`
        :param ts: A timestamp of the action
        :param msg: A full set of the data recieved
        """
        log.info("{} removed: {} in {}".format(author_id, removed_id, thread_id))

    def onFriendRequest(self, from_id=None, msg=None):
        """
        Called when the client is listening, and somebody sends a friend request

        :param from_id: The ID of the person that sent the request
        :param msg: A full set of the data recieved
        """
        log.info("Friend request from {}".format(from_id))

    def onInbox(self, unseen=None, unread=None, recent_unread=None, msg=None):
        """
        .. todo::
            Documenting this

        :param unseen: --
        :param unread: --
        :param recent_unread: --
        :param msg: A full set of the data recieved
        """
        log.info("Inbox event: {}, {}, {}".format(unseen, unread, recent_unread))

    def onTyping(
        self, author_id=None, status=None, thread_id=None, thread_type=None, msg=None
    ):
        """
        Called when the client is listening, and somebody starts or stops typing into a chat

        :param author_id: The ID of the person who sent the action
        :param status: The typing status
        :param thread_id: Thread ID that the action was sent to. See :ref:`intro_threads`
        :param thread_type: Type of thread that the action was sent to. See :ref:`intro_threads`
        :param msg: A full set of the data recieved
        :type typing_status: models.TypingStatus
        :type thread_type: models.ThreadType
        """
        pass

    def onGamePlayed(
        self,
        mid=None,
        author_id=None,
        game_id=None,
        game_name=None,
        score=None,
        leaderboard=None,
        thread_id=None,
        thread_type=None,
        ts=None,
        metadata=None,
        msg=None,
    ):
        """
        Called when the client is listening, and somebody plays a game

        :param mid: The action ID
        :param author_id: The ID of the person who played the game
        :param game_id: The ID of the game
        :param game_name: Name of the game
        :param score: Score obtained in the game
        :param leaderboard: Actual leaderboard of the game in the thread
        :param thread_id: Thread ID that the action was sent to. See :ref:`intro_threads`
        :param thread_type: Type of thread that the action was sent to. See :ref:`intro_threads`
        :param ts: A timestamp of the action
        :param metadata: Extra metadata about the action
        :param msg: A full set of the data recieved
        :type thread_type: models.ThreadType
        """
        log.info(
            '{} played "{}" in {} ({})'.format(
                author_id, game_name, thread_id, thread_type.name
            )
        )

    def onReactionAdded(
        self,
        mid=None,
        reaction=None,
        author_id=None,
        thread_id=None,
        thread_type=None,
        ts=None,
        msg=None,
    ):
        """
        Called when the client is listening, and somebody reacts to a message

        :param mid: Message ID, that user reacted to
        :param reaction: Reaction
        :param add_reaction: Whether user added or removed reaction
        :param author_id: The ID of the person who reacted to the message
        :param thread_id: Thread ID that the action was sent to. See :ref:`intro_threads`
        :param thread_type: Type of thread that the action was sent to. See :ref:`intro_threads`
        :param ts: A timestamp of the action
        :param msg: A full set of the data recieved
        :type reaction: models.MessageReaction
        :type thread_type: models.ThreadType
        """
        log.info(
            "{} reacted to message {} with {} in {} ({})".format(
                author_id, mid, reaction.name, thread_id, thread_type.name
            )
        )

    def onReactionRemoved(
        self,
        mid=None,
        author_id=None,
        thread_id=None,
        thread_type=None,
        ts=None,
        msg=None,
    ):
        """
        Called when the client is listening, and somebody removes reaction from a message

        :param mid: Message ID, that user reacted to
        :param author_id: The ID of the person who removed reaction
        :param thread_id: Thread ID that the action was sent to. See :ref:`intro_threads`
        :param thread_type: Type of thread that the action was sent to. See :ref:`intro_threads`
        :param ts: A timestamp of the action
        :param msg: A full set of the data recieved
        :type thread_type: models.ThreadType
        """
        log.info(
            "{} removed reaction from {} message in {} ({})".format(
                author_id, mid, thread_id, thread_type
            )
        )

    def onBlock(
        self, author_id=None, thread_id=None, thread_type=None, ts=None, msg=None
    ):
        """
        Called when the client is listening, and somebody blocks client

        :param author_id: The ID of the person who blocked
        :param thread_id: Thread ID that the action was sent to. See :ref:`intro_threads`
        :param thread_type: Type of thread that the action was sent to. See :ref:`intro_threads`
        :param ts: A timestamp of the action
        :param msg: A full set of the data recieved
        :type thread_type: models.ThreadType
        """
        log.info(
            "{} blocked {} ({}) thread".format(author_id, thread_id, thread_type.name)
        )

    def onUnblock(
        self, author_id=None, thread_id=None, thread_type=None, ts=None, msg=None
    ):
        """
        Called when the client is listening, and somebody blocks client

        :param author_id: The ID of the person who unblocked
        :param thread_id: Thread ID that the action was sent to. See :ref:`intro_threads`
        :param thread_type: Type of thread that the action was sent to. See :ref:`intro_threads`
        :param ts: A timestamp of the action
        :param msg: A full set of the data recieved
        :type thread_type: models.ThreadType
        """
        log.info(
            "{} unblocked {} ({}) thread".format(author_id, thread_id, thread_type.name)
        )

    def onLiveLocation(
        self,
        mid=None,
        location=None,
        author_id=None,
        thread_id=None,
        thread_type=None,
        ts=None,
        msg=None,
    ):
        """
        Called when the client is listening and somebody sends live location info

        :param mid: The action ID
        :param location: Sent location info
        :param author_id: The ID of the person who sent location info
        :param thread_id: Thread ID that the action was sent to. See :ref:`intro_threads`
        :param thread_type: Type of thread that the action was sent to. See :ref:`intro_threads`
        :param ts: A timestamp of the action
        :param msg: A full set of the data recieved
        :type location: models.LiveLocationAttachment
        :type thread_type: models.ThreadType
        """
        log.info(
            "{} sent live location info in {} ({}) with latitude {} and longitude {}".format(
                author_id, thread_id, thread_type, location.latitude, location.longitude
            )
        )

    def onCallStarted(
        self,
        mid=None,
        caller_id=None,
        is_video_call=None,
        thread_id=None,
        thread_type=None,
        ts=None,
        metadata=None,
        msg=None,
    ):
        """
        .. todo::
            Make this work with private calls

        Called when the client is listening, and somebody starts a call in a group

        :param mid: The action ID
        :param caller_id: The ID of the person who started the call
        :param is_video_call: True if it's video call
        :param thread_id: Thread ID that the action was sent to. See :ref:`intro_threads`
        :param thread_type: Type of thread that the action was sent to. See :ref:`intro_threads`
        :param ts: A timestamp of the action
        :param metadata: Extra metadata about the action
        :param msg: A full set of the data recieved
        :type thread_type: models.ThreadType
        """
        log.info(
            "{} started call in {} ({})".format(caller_id, thread_id, thread_type.name)
        )

    def onCallEnded(
        self,
        mid=None,
        caller_id=None,
        is_video_call=None,
        call_duration=None,
        thread_id=None,
        thread_type=None,
        ts=None,
        metadata=None,
        msg=None,
    ):
        """
        .. todo::
            Make this work with private calls

        Called when the client is listening, and somebody ends a call in a group

        :param mid: The action ID
        :param caller_id: The ID of the person who ended the call
        :param is_video_call: True if it was video call
        :param call_duration: Call duration in seconds
        :param thread_id: Thread ID that the action was sent to. See :ref:`intro_threads`
        :param thread_type: Type of thread that the action was sent to. See :ref:`intro_threads`
        :param ts: A timestamp of the action
        :param metadata: Extra metadata about the action
        :param msg: A full set of the data recieved
        :type thread_type: models.ThreadType
        """
        log.info(
            "{} ended call in {} ({})".format(caller_id, thread_id, thread_type.name)
        )

    def onUserJoinedCall(
        self,
        mid=None,
        joined_id=None,
        is_video_call=None,
        thread_id=None,
        thread_type=None,
        ts=None,
        metadata=None,
        msg=None,
    ):
        """
        Called when the client is listening, and somebody joins a group call

        :param mid: The action ID
        :param joined_id: The ID of the person who joined the call
        :param is_video_call: True if it's video call
        :param thread_id: Thread ID that the action was sent to. See :ref:`intro_threads`
        :param thread_type: Type of thread that the action was sent to. See :ref:`intro_threads`
        :param ts: A timestamp of the action
        :param metadata: Extra metadata about the action
        :param msg: A full set of the data recieved
        :type thread_type: models.ThreadType
        """
        log.info(
            "{} joined call in {} ({})".format(joined_id, thread_id, thread_type.name)
        )

    def onPollCreated(
        self,
        mid=None,
        poll=None,
        author_id=None,
        thread_id=None,
        thread_type=None,
        ts=None,
        metadata=None,
        msg=None,
    ):
        """
        Called when the client is listening, and somebody creates a group poll

        :param mid: The action ID
        :param poll: Created poll
        :param author_id: The ID of the person who created the poll
        :param thread_id: Thread ID that the action was sent to. See :ref:`intro_threads`
        :param thread_type: Type of thread that the action was sent to. See :ref:`intro_threads`
        :param ts: A timestamp of the action
        :param metadata: Extra metadata about the action
        :param msg: A full set of the data recieved
        :type poll: models.Poll
        :type thread_type: models.ThreadType
        """
        log.info(
            "{} created poll {} in {} ({})".format(
                author_id, poll, thread_id, thread_type.name
            )
        )

    def onPollVoted(
        self,
        mid=None,
        poll=None,
        added_options=None,
        removed_options=None,
        author_id=None,
        thread_id=None,
        thread_type=None,
        ts=None,
        metadata=None,
        msg=None,
    ):
        """
        Called when the client is listening, and somebody votes in a group poll

        :param mid: The action ID
        :param poll: Poll, that user voted in
        :param author_id: The ID of the person who voted in the poll
        :param thread_id: Thread ID that the action was sent to. See :ref:`intro_threads`
        :param thread_type: Type of thread that the action was sent to. See :ref:`intro_threads`
        :param ts: A timestamp of the action
        :param metadata: Extra metadata about the action
        :param msg: A full set of the data recieved
        :type poll: models.Poll
        :type thread_type: models.ThreadType
        """
        log.info(
            "{} voted in poll {} in {} ({})".format(
                author_id, poll, thread_id, thread_type.name
            )
        )

    def onPlanCreated(
        self,
        mid=None,
        plan=None,
        author_id=None,
        thread_id=None,
        thread_type=None,
        ts=None,
        metadata=None,
        msg=None,
    ):
        """
        Called when the client is listening, and somebody creates a plan

        :param mid: The action ID
        :param plan: Created plan
        :param author_id: The ID of the person who created the plan
        :param thread_id: Thread ID that the action was sent to. See :ref:`intro_threads`
        :param thread_type: Type of thread that the action was sent to. See :ref:`intro_threads`
        :param ts: A timestamp of the action
        :param metadata: Extra metadata about the action
        :param msg: A full set of the data recieved
        :type plan: models.Plan
        :type thread_type: models.ThreadType
        """
        log.info(
            "{} created plan {} in {} ({})".format(
                author_id, plan, thread_id, thread_type.name
            )
        )

    def onPlanEnded(
        self,
        mid=None,
        plan=None,
        thread_id=None,
        thread_type=None,
        ts=None,
        metadata=None,
        msg=None,
    ):
        """
        Called when the client is listening, and a plan ends

        :param mid: The action ID
        :param plan: Ended plan
        :param thread_id: Thread ID that the action was sent to. See :ref:`intro_threads`
        :param thread_type: Type of thread that the action was sent to. See :ref:`intro_threads`
        :param ts: A timestamp of the action
        :param metadata: Extra metadata about the action
        :param msg: A full set of the data recieved
        :type plan: models.Plan
        :type thread_type: models.ThreadType
        """
        log.info(
            "Plan {} has ended in {} ({})".format(plan, thread_id, thread_type.name)
        )

    def onPlanEdited(
        self,
        mid=None,
        plan=None,
        author_id=None,
        thread_id=None,
        thread_type=None,
        ts=None,
        metadata=None,
        msg=None,
    ):
        """
        Called when the client is listening, and somebody edits a plan

        :param mid: The action ID
        :param plan: Edited plan
        :param author_id: The ID of the person who edited the plan
        :param thread_id: Thread ID that the action was sent to. See :ref:`intro_threads`
        :param thread_type: Type of thread that the action was sent to. See :ref:`intro_threads`
        :param ts: A timestamp of the action
        :param metadata: Extra metadata about the action
        :param msg: A full set of the data recieved
        :type plan: models.Plan
        :type thread_type: models.ThreadType
        """
        log.info(
            "{} edited plan {} in {} ({})".format(
                author_id, plan, thread_id, thread_type.name
            )
        )

    def onPlanDeleted(
        self,
        mid=None,
        plan=None,
        author_id=None,
        thread_id=None,
        thread_type=None,
        ts=None,
        metadata=None,
        msg=None,
    ):
        """
        Called when the client is listening, and somebody deletes a plan

        :param mid: The action ID
        :param plan: Deleted plan
        :param author_id: The ID of the person who deleted the plan
        :param thread_id: Thread ID that the action was sent to. See :ref:`intro_threads`
        :param thread_type: Type of thread that the action was sent to. See :ref:`intro_threads`
        :param ts: A timestamp of the action
        :param metadata: Extra metadata about the action
        :param msg: A full set of the data recieved
        :type plan: models.Plan
        :type thread_type: models.ThreadType
        """
        log.info(
            "{} deleted plan {} in {} ({})".format(
                author_id, plan, thread_id, thread_type.name
            )
        )

    def onPlanParticipation(
        self,
        mid=None,
        plan=None,
        take_part=None,
        author_id=None,
        thread_id=None,
        thread_type=None,
        ts=None,
        metadata=None,
        msg=None,
    ):
        """
        Called when the client is listening, and somebody takes part in a plan or not

        :param mid: The action ID
        :param plan: Plan
        :param take_part: Whether the person takes part in the plan or not
        :param author_id: The ID of the person who will participate in the plan or not
        :param thread_id: Thread ID that the action was sent to. See :ref:`intro_threads`
        :param thread_type: Type of thread that the action was sent to. See :ref:`intro_threads`
        :param ts: A timestamp of the action
        :param metadata: Extra metadata about the action
        :param msg: A full set of the data recieved
        :type plan: models.Plan
        :type take_part: bool
        :type thread_type: models.ThreadType
        """
        if take_part:
            log.info(
                "{} will take part in {} in {} ({})".format(
                    author_id, plan, thread_id, thread_type.name
                )
            )
        else:
            log.info(
                "{} won't take part in {} in {} ({})".format(
                    author_id, plan, thread_id, thread_type.name
                )
            )

    def onQprimer(self, ts=None, msg=None):
        """
        Called when the client just started listening

        :param ts: A timestamp of the action
        :param msg: A full set of the data recieved
        """
        pass

    def onChatTimestamp(self, buddylist=None, msg=None):
        """
        Called when the client receives chat online presence update

        :param buddylist: A list of dicts with friend id and last seen timestamp
        :param msg: A full set of the data recieved
        """
        log.debug("Chat Timestamps received: {}".format(buddylist))

    def onBuddylistOverlay(self, statuses=None, msg=None):
        """
        Called when the client is listening and client receives information about friend active status

        :param statuses: Dictionary with user IDs as keys and :class:`models.ActiveStatus` as values
        :param msg: A full set of the data recieved
        :type statuses: dict
        """
        log.debug("Buddylist overlay received: {}".format(statuses))

    def onUnknownMesssageType(self, msg=None):
        """
        Called when the client is listening, and some unknown data was recieved

        :param msg: A full set of the data recieved
        """
        log.debug("Unknown message received: {}".format(msg))

    def onMessageError(self, exception=None, msg=None):
        """
        Called when an error was encountered while parsing recieved data

        :param exception: The exception that was encountered
        :param msg: A full set of the data recieved
        """
        log.exception("Exception in parsing of {}".format(msg))

    """
    END EVENTS
    """<|MERGE_RESOLUTION|>--- conflicted
+++ resolved
@@ -684,24 +684,8 @@
             if data["type"] in ["user", "friend"]:
                 if data["id"] in ["0", 0]:
                     # Skip invalid users
-<<<<<<< HEAD
                     continue
                 users.append(User._from_all_fetch(data))
-
-=======
-                    pass
-                users.append(
-                    User(
-                        k["id"],
-                        first_name=k.get("firstName"),
-                        url=k.get("uri"),
-                        photo=k.get("thumbSrc"),
-                        name=k.get("name"),
-                        is_friend=k.get("is_friend"),
-                        gender=GENDERS.get(k.get("gender")),
-                    )
-                )
->>>>>>> 8e65074b
         return users
 
     def searchForUsers(self, name, limit=10):
@@ -1056,23 +1040,12 @@
         if j.get("message_thread") is None:
             raise FBchatException("Could not fetch thread {}: {}".format(thread_id, j))
 
-<<<<<<< HEAD
-        messages = list(
-            reversed(
-                [
-                    Message._from_graphql(message)
-                    for message in j["message_thread"]["messages"]["nodes"]
-                ]
-            )
-        )
-=======
         messages = [
-            graphql_to_message(message)
+            Message._from_graphql(message)
             for message in j["message_thread"]["messages"]["nodes"]
         ]
         messages.reverse()
 
->>>>>>> 8e65074b
         read_receipts = j["message_thread"]["read_receipts"]["nodes"]
 
         for message in messages:
@@ -1202,11 +1175,7 @@
         """
         thread_id, thread_type = self._getThread(thread_id, None)
         message_info = self._forcedFetch(thread_id, mid).get("message")
-<<<<<<< HEAD
         return Message._from_graphql(message_info)
-=======
-        return graphql_to_message(message_info)
->>>>>>> 8e65074b
 
     def fetchPollOptions(self, poll_id):
         """
@@ -1220,12 +1189,7 @@
         j = self._post(
             self.req_url.GET_POLL_OPTIONS, data, fix_request=True, as_json=True
         )
-<<<<<<< HEAD
-
         return [PollOption._from_graphql(m) for m in j["payload"]]
-=======
-        return [graphql_to_poll_option(m) for m in j["payload"]]
->>>>>>> 8e65074b
 
     def fetchPlanInfo(self, plan_id):
         """
@@ -1238,11 +1202,7 @@
         """
         data = {"event_reminder_id": plan_id}
         j = self._post(self.req_url.PLAN_INFO, data, fix_request=True, as_json=True)
-<<<<<<< HEAD
         return Plan._from_fetch(j["payload"])
-=======
-        return graphql_to_plan(j["payload"])
->>>>>>> 8e65074b
 
     def _getPrivateData(self):
         j = self.graphql_request(GraphQL(doc_id="1868889766468115"))
@@ -2949,8 +2909,8 @@
                     i = d["deltaMessageReply"]
                     metadata = i["message"]["messageMetadata"]
                     thread_id, thread_type = getThreadIdAndThreadType(metadata)
-                    message = graphql_to_message_reply(i["message"])
-                    message.replied_to = graphql_to_message_reply(i["repliedToMessage"])
+                    message = Message._from_reply(i["message"])
+                    message.replied_to = Message._from_reply(i["repliedToMessage"])
                     self.onMessage(
                         mid=message.uid,
                         author_id=message.author,
