--- conflicted
+++ resolved
@@ -989,7 +989,7 @@
     def getUserActiveStatus(self, user_id):
         """
         Gets friend active status as an :class:`models.ActiveStatus` object.
-        
+
         .. warning::
             Only works when listening.
 
@@ -2918,8 +2918,6 @@
         """
         log.info("{} played \"{}\" in {} ({})".format(author_id, game_name, thread_id, thread_type.name))
 
-<<<<<<< HEAD
-=======
     def onReactionAdded(self, mid=None, reaction=None, author_id=None, thread_id=None, thread_type=None, ts=None, msg=None):
         """
         Called when the client is listening, and somebody reacts to a message
@@ -2993,42 +2991,6 @@
         """
         log.info("{} sent live location info in {} ({}) with latitude {} and longitude {}".format(author_id, thread_id, thread_type, location.latitude, location.longitude))
 
-    def onQprimer(self, ts=None, msg=None):
-        """
-        Called when the client just started listening
-
-        :param ts: A timestamp of the action
-        :param msg: A full set of the data recieved
-        """
-        pass
-
-    def onChatTimestamp(self, buddylist=None, msg=None):
-        """
-        Called when the client receives chat online presence update
-
-        :param buddylist: A list of dicts with friend id and last seen timestamp
-        :param msg: A full set of the data recieved
-        """
-        log.debug('Chat Timestamps received: {}'.format(buddylist))
-
-    def onUnknownMesssageType(self, msg=None):
-        """
-        Called when the client is listening, and some unknown data was recieved
-
-        :param msg: A full set of the data recieved
-        """
-        log.debug('Unknown message received: {}'.format(msg))
-
-    def onMessageError(self, exception=None, msg=None):
-        """
-        Called when an error was encountered while parsing recieved data
-
-        :param exception: The exception that was encountered
-        :param msg: A full set of the data recieved
-        """
-        log.exception('Exception in parsing of {}'.format(msg))
-
->>>>>>> 84fa15e4
     def onCallStarted(self, mid=None, caller_id=None, is_video_call=None, thread_id=None, thread_type=None, ts=None, metadata=None, msg=None):
         """
         .. todo::
