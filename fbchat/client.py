# -*- coding: UTF-8 -*-

"""
    fbchat
    ~~~~~~

    Facebook Chat (Messenger) for Python

    :copyright: (c) 2015      by Taehoon Kim.
    :copyright: (c) 2015-2016 by PidgeyL.
    :license: BSD, see LICENSE for more details.
"""

import requests
import logging
from uuid import uuid1
import warnings
from random import choice
from datetime import datetime
from bs4 import BeautifulSoup as bs
from mimetypes import guess_type
from .utils import *
from .models import *
import time
from .event_hook import EventHook


# Python 3 does not have raw_input, whereas Python 2 has and it's more secure
try:
    input = raw_input
except NameError:
    pass

# URLs
LoginURL     ="https://m.facebook.com/login.php?login_attempt=1"
SearchURL    ="https://www.facebook.com/ajax/typeahead/search.php"
SendURL      ="https://www.facebook.com/messaging/send/"
ThreadsURL   ="https://www.facebook.com/ajax/mercury/threadlist_info.php"
ThreadSyncURL="https://www.facebook.com/ajax/mercury/thread_sync.php"
MessagesURL  ="https://www.facebook.com/ajax/mercury/thread_info.php"
ReadStatusURL="https://www.facebook.com/ajax/mercury/change_read_status.php"
DeliveredURL ="https://www.facebook.com/ajax/mercury/delivery_receipts.php"
MarkSeenURL  ="https://www.facebook.com/ajax/mercury/mark_seen.php"
BaseURL      ="https://www.facebook.com"
MobileURL    ="https://m.facebook.com/"
StickyURL    ="https://0-edge-chat.facebook.com/pull"
PingURL      ="https://0-channel-proxy-06-ash2.facebook.com/active_ping"
UploadURL    ="https://upload.facebook.com/ajax/mercury/upload.php"
UserInfoURL  ="https://www.facebook.com/chat/user_info/"
ConnectURL   ="https://www.facebook.com/ajax/add_friend/action.php?dpr=1"
RemoveUserURL="https://www.facebook.com/chat/remove_participants/"
LogoutURL    ="https://www.facebook.com/logout.php"
AllUsersURL  ="https://www.facebook.com/chat/user_info_all"
SaveDeviceURL="https://m.facebook.com/login/save-device/cancel/"
CheckpointURL="https://m.facebook.com/login/checkpoint/"
facebookEncoding = 'UTF-8'

# Log settings
log = logging.getLogger("client")
log.setLevel(logging.DEBUG)


class Client(object):
    """A client for the Facebook Chat (Messenger).

    See http://github.com/carpedm20/fbchat for complete
    documentation for the API.
    """

    def __init__(self, email, password, debug=True, info_log=True, user_agent=None, max_retries=5, session_cookies=None):
        """A client for the Facebook Chat (Messenger).

        :param email: Facebook `email` or `id` or `phone number`
        :param password: Facebook account password
        :param debug: Configures the logger to `debug` logging_level
        :param info_log: Configures the logger to `info` logging_level
        :param user_agent: Custom user agent to use when sending requests. If `None`, user agent will be chosen from a premade list (see utils.py)
        :param max_retries: Maximum number of times to retry login
        :param session_cookies: Cookie dict from a previous session (Will default to login if these are invalid)
        """

        self.is_def_recipient_set = False
        self.sticky, self.pool = (None, None)
        self._session = requests.session()
        self.req_counter = 1
        self.seq = "0"
        self.payloadDefault = {}
        self.client = 'mercury'
        self.listening = False
        self.threads = []

        # Setup event hooks
        self.onLoggingIn = EventHook()
        self.onLoggedIn = EventHook()
        self.onListening = EventHook()

        self.onMessage = EventHook(mid=str, author_id=str, message=str, thread_id=int, thread_type=ThreadType, ts=str, metadata=dict)
        self.onColorChange = EventHook(mid=str, author_id=str, new_color=str, thread_id=str, thread_type=ThreadType, ts=str, metadata=dict)
        self.onEmojiChange = EventHook(mid=str, author_id=str, new_emoji=str, thread_id=str, thread_type=ThreadType, ts=str, metadata=dict)
        self.onTitleChange = EventHook(mid=str, author_id=str, new_title=str, thread_id=str, thread_type=ThreadType, ts=str, metadata=dict)
        self.onNicknameChange = EventHook(mid=str, author_id=str, changed_for=str, new_title=str, thread_id=str, thread_type=ThreadType, ts=str, metadata=dict)
        # self.onTyping = EventHook(author_id=int, typing_status=TypingStatus)
        # self.onSeen = EventHook(seen_by=str, thread_id=str, timestamp=str)

        self.onInbox = EventHook(unseen=int, unread=int, recent_unread=int)
        self.onPeopleAdded = EventHook(added_ids=list, author_id=str, thread_id=str)
        self.onPersonRemoved = EventHook(removed_id=str, author_id=str, thread_id=str)
        self.onFriendRequest = EventHook(from_id=str)

        self.onUnknownMesssageType = EventHook(msg=dict)

        # Setup event handlers
        self.onLoggingIn += lambda: log.info("Logging in...")
        self.onLoggedIn += lambda: log.info("Login successful.")
        self.onListening += lambda: log.info("Listening...")

        self.onMessage += lambda mid, author_id, message, thread_id, thread_type, ts, metadata:\
            log.info("Message from %s in %s (%s): %s" % (author_id, thread_id, thread_type.name, message))

        self.onColorChange += lambda mid, author_id, new_color, thread_id, thread_type, ts, metadata:\
            log.info("Color change from %s in %s (%s): %s" % (author_id, thread_id, thread_type.name, new_color))
        self.onEmojiChange += lambda mid, author_id, new_emoji, thread_id, thread_type, ts, metadata:\
            log.info("Emoji change from %s in %s (%s): %s" % (author_id, thread_id, thread_type.name, new_emoji))
        self.onTitleChange += lambda mid, author_id, new_title, thread_id, thread_type, ts, metadata:\
            log.info("Title change from %s in %s (%s): %s" % (author_id, thread_id, thread_type.name, new_title))
        self.onNicknameChange += lambda mid, author_id, new_title, changed_for, thread_id, thread_type, ts, metadata:\
            log.info("Nickname change from %s in %s (%s) for %s: %s" % (author_id, thread_id, thread_type.name, changed_for, new_title))

        self.onPeopleAdded += lambda added_ids, author_id, thread_id:\
            log.info("%s added: %s" % (author_id, [x for x in added_ids]))
        self.onPersonRemoved += lambda removed_id, author_id, thread_id:\
            log.info("%s removed: %s" % (author_id, removed_id))

        self.onUnknownMesssageType += lambda msg:\
            log.info("Unknown message type received: %s" % msg)

        if not user_agent:
            user_agent = choice(USER_AGENTS)

        self._header = {
            'Content-Type' : 'application/x-www-form-urlencoded',
            'Referer' : BaseURL,
            'Origin' : BaseURL,
            'User-Agent' : user_agent,
            'Connection' : 'keep-alive',
        }

        # Configure the logger differently based on the 'debug' and 'info_log' parameters
        if debug:
            logging_level = logging.DEBUG
        elif info_log:
            logging_level = logging.INFO
        else:
            logging_level = logging.WARNING

        # Creates the console handler
        handler = logging.StreamHandler()
        handler.setLevel(logging_level)
        log.addHandler(handler)

        # If session cookies aren't set, not properly loaded or gives us an invalid session, then do the login
        if not session_cookies or not self.setSession(session_cookies) or not self.is_logged_in():
            self.login(email, password, max_retries)

    def _console(self, msg):
        """Assumes an INFO level and log it.

        This method shouldn't be used anymore.
        Use the log itself:
        >>> import logging
        >>> from fbchat.client import log
        >>> log.setLevel(logging.DEBUG)

        You can do the same thing by adding the 'debug' argument:
        >>> from fbchat import Client
        >>> client = Client("...", "...", debug=True)
        """
        warnings.warn(
                "Client._console shouldn't be used.  Use 'log.<level>'",
                DeprecationWarning)
        log.debug(msg)

    def _generatePayload(self, query):
        """Adds the following defaults to the payload:
          __rev, __user, __a, ttstamp, fb_dtsg, __req
        """
        payload = self.payloadDefault.copy()
        if query:
            payload.update(query)
        payload['__req'] = str_base(self.req_counter, 36)
        payload['seq'] = self.seq
        self.req_counter += 1
        return payload

    def _get(self, url, query=None, timeout=30):
        payload = self._generatePayload(query)
        return self._session.get(url, headers=self._header, params=payload, timeout=timeout)

    def _post(self, url, query=None, timeout=30):
        payload = self._generatePayload(query)
        return self._session.post(url, headers=self._header, data=payload, timeout=timeout)

    def _cleanGet(self, url, query=None, timeout=30):
        return self._session.get(url, headers=self._header, params=query, timeout=timeout)

    def _cleanPost(self, url, query=None, timeout=30):
        self.req_counter += 1
        return self._session.post(url, headers=self._header, data=query, timeout=timeout)

    def _postFile(self, url, files=None, timeout=30):
        payload=self._generatePayload(None)
        return self._session.post(url, data=payload, timeout=timeout, files=files)

    def _postLogin(self):
        self.payloadDefault = {}
        self.client_id = hex(int(random()*2147483648))[2:]
        self.start_time = now()
        self.uid = int(self._session.cookies['c_user'])
        self.user_channel = "p_" + str(self.uid)
        self.ttstamp = ''

        r = self._get(BaseURL)
        soup = bs(r.text, "lxml")
        log.debug(r.text)
        log.debug(r.url)
        self.fb_dtsg = soup.find("input", {'name':'fb_dtsg'})['value']
        self.fb_h = soup.find("input", {'name':'h'})['value']

        for i in self.fb_dtsg:
            self.ttstamp += str(ord(i))
        self.ttstamp += '2'

        # Set default payload
        self.payloadDefault['__rev'] = int(r.text.split('"revision":',1)[1].split(",",1)[0])
        self.payloadDefault['__user'] = self.uid
        self.payloadDefault['__a'] = '1'
        self.payloadDefault['ttstamp'] = self.ttstamp
        self.payloadDefault['fb_dtsg'] = self.fb_dtsg

        self.form = {
            'channel' : self.user_channel,
            'partition' : '-2',
            'clientid' : self.client_id,
            'viewer_uid' : self.uid,
            'uid' : self.uid,
            'state' : 'active',
            'format' : 'json',
            'idle' : 0,
            'cap' : '8'
        }

        self.prev = now()
        self.tmp_prev = now()
        self.last_sync = now()

    def _login(self):
        if not (self.email and self.password):
            raise Exception("Email and password not found.")

        soup = bs(self._get(MobileURL).text, "lxml")
        data = dict((elem['name'], elem['value']) for elem in soup.findAll("input") if elem.has_attr('value') and elem.has_attr('name'))
        data['email'] = self.email
        data['pass'] = self.password
        data['login'] = 'Log In'

        r = self._cleanPost(LoginURL, data)

        # Usually, 'Checkpoint' will refer to 2FA
        if 'checkpoint' in r.url and 'Enter Security Code to Continue' in r.text:
            r = self._2FA(r)

        # Sometimes Facebook tries to show the user a "Save Device" dialog
        if 'save-device' in r.url:
            r = self._cleanGet(SaveDeviceURL)

        if 'home' in r.url:
            self._postLogin()
            return True
        else:
            return False

    def _2FA(self, r):
        soup = bs(r.text, "lxml")
        data = dict()

        s = input('Please enter your 2FA code --> ')
        data['approvals_code'] = s
        data['fb_dtsg'] = soup.find("input", {'name':'fb_dtsg'})['value']
        data['nh'] = soup.find("input", {'name':'nh'})['value']
        data['submit[Submit Code]'] = 'Submit Code'
        data['codes_submitted'] = 0
        log.info('Submitting 2FA code.')

        r = self._cleanPost(CheckpointURL, data)

        if 'home' in r.url:
            return r

        del(data['approvals_code'])
        del(data['submit[Submit Code]'])
        del(data['codes_submitted'])

        data['name_action_selected'] = 'save_device'
        data['submit[Continue]'] = 'Continue'
        log.info('Saving browser.')  # At this stage, we have dtsg, nh, name_action_selected, submit[Continue]
        r = self._cleanPost(CheckpointURL, data)

        if 'home' in r.url:
            return r

        del(data['name_action_selected'])
        log.info('Starting Facebook checkup flow.')  # At this stage, we have dtsg, nh, submit[Continue]
        r = self._cleanPost(CheckpointURL, data)

        if 'home' in r.url:
            return r

        del(data['submit[Continue]'])
        data['submit[This was me]'] = 'This Was Me'
        log.info('Verifying login attempt.')  # At this stage, we have dtsg, nh, submit[This was me]
        r = self._cleanPost(CheckpointURL, data)

        if 'home' in r.url:
            return r

        del(data['submit[This was me]'])
        data['submit[Continue]'] = 'Continue'
        data['name_action_selected'] = 'save_device'
        log.info('Saving device again.')  # At this stage, we have dtsg, nh, submit[Continue], name_action_selected
        r = self._cleanPost(CheckpointURL, data)
        return r

    def is_logged_in(self):
        # Send a request to the login url, to see if we're directed to the home page.
        r = self._cleanGet(LoginURL)
        if 'home' in r.url:
            return True
        else:
            return False

    def getSession(self):
        """Returns the session cookies"""
        return self._session.cookies.get_dict()

    def setSession(self, session_cookies):
        """Loads session cookies

        :param session_cookies: dictionary containing session cookies
        Return false if session_cookies does not contain proper cookies
        """

<<<<<<< HEAD
        log.info('Loading session')
        with open(sessionfile, 'r') as f:
            try:
                j = json.load(f)
                if not j or 'c_user' not in j:
                    return False
                # Load cookies into current session
                self._session.cookies = requests.cookies.merge_cookies(self._session.cookies, j)
                self._postLogin()
                return True
            except Exception as e:
                raise Exception('Invalid json in {}, or bad merging of cookies'.format(sessionfile))

    def login(self, email, password, max_retries=5):
        self.onLoggingIn()
=======
        # Quick check to see if session_cookies is formatted properly
        if not session_cookies or 'c_user' not in session_cookies:
            return False
        
        # Load cookies into current session
        self._session.cookies = requests.cookies.merge_cookies(self._session.cookies, session_cookies)
        self._post_login()
        return True

    def login(self, email, password, max_retries=5):
        # Logging in
        log.info("Logging in {}...".format(email))
        
        if not (email and password):
            raise Exception("Email and password not set.")
>>>>>>> b804dc3f

        self.email = email
        self.password = password

        for i in range(1, max_retries+1):
            if not self._login():
                log.warning("Attempt #{} failed{}".format(i,{True:', retrying'}.get(i < max_retries, '')))
                time.sleep(1)
                continue
            else:
<<<<<<< HEAD
                self.onLoggedIn()
=======
                log.info("Login of {} successful.".format(email))
>>>>>>> b804dc3f
                break
        else:
            raise Exception("Login failed. Check email/password.")

    def logout(self, timeout=30):
        data = {
            'ref': "mb",
            'h': self.fb_h
        }

        payload=self._generatePayload(data)
        r = self._session.get(LogoutURL, headers=self._header, params=payload, timeout=timeout)
        # reset value
        self.payloadDefault={}
        self._session = requests.session()
        self.req_counter = 1
        self.seq = "0"
        return r

    def setDefaultRecipient(self, recipient_id, is_user=True):
        """Sets default recipient to send messages and images to.
        
        :param recipient_id: the user id or thread id that you want to send a message to
        :param is_user: determines if the recipient_id is for user or thread
        """
        self.def_recipient_id = recipient_id
        self.def_is_user = is_user
        self.is_def_recipient_set = True

    def getAllUsers(self):
        """ Gets all users from chat with info included """

        data = {
            'viewer': self.uid,
        }
        r = self._post(AllUsersURL, query=data)
        if not r.ok or len(r.text) == 0:
            return None
        j = get_json(r.text)
        if not j['payload']:
            return None
        payload = j['payload']
        users = []

        for k in payload.keys():
            try:
                user = User.adaptFromChat(payload[k])
            except KeyError:
                continue

            users.append(User(user))

        return users

    def getUsers(self, name):
        """Find and get user by his/her name

        :param name: name of a person
        """

        payload = {
            'value' : name.lower(),
            'viewer' : self.uid,
            'rsp' : "search",
            'context' : "search",
            'path' : "/home.php",
            'request_id' : str(uuid1()),
        }

        r = self._get(SearchURL, payload)
        self.j = j = get_json(r.text)

        users = []
        for entry in j['payload']['entries']:
            if entry['type'] == 'user':
                users.append(User(entry))
        return users # have bug TypeError: __repr__ returned non-string (type bytes)

    def send(self, recipient_id=None, message=None, is_user=True, like=None, image_id=None, add_user_ids=None):
        """Send a message with given thread id

        :param recipient_id: the user id or thread id that you want to send a message to
        :param message: a text that you want to send
        :param is_user: determines if the recipient_id is for user or thread
        :param like: size of the like sticker you want to send
        :param image_id: id for the image to send, gotten from the UploadURL
        :param add_user_ids: a list of user ids to add to a chat
        
        returns a list of message ids of the sent message(s)
        """

        if self.is_def_recipient_set:
            recipient_id = self.def_recipient_id
            is_user = self.def_is_user
        elif recipient_id is None:
            raise Exception('Recipient ID is not set.')

        messageAndOTID = generateOfflineThreadingID()
        timestamp = now()
        date = datetime.now()
        data = {
            'client': self.client,
            'author' : 'fbid:' + str(self.uid),
            'timestamp' : timestamp,
            'timestamp_absolute' : 'Today',
            'timestamp_relative' : str(date.hour) + ":" + str(date.minute).zfill(2),
            'timestamp_time_passed' : '0',
            'is_unread' : False,
            'is_cleared' : False,
            'is_forward' : False,
            'is_filtered_content' : False,
            'is_filtered_content_bh': False,
            'is_filtered_content_account': False,
            'is_filtered_content_quasar': False,
            'is_filtered_content_invalid_app': False,
            'is_spoof_warning' : False,
            'source' : 'source:chat:web',
            'source_tags[0]' : 'source:chat',
            'html_body' : False,
            'ui_push_phase' : 'V3',
            'status' : '0',
            'offline_threading_id':messageAndOTID,
            'message_id' : messageAndOTID,
            'threading_id':generateMessageID(self.client_id),
            'ephemeral_ttl_mode:': '0',
            'manual_retry_cnt' : '0',
            'signatureID' : getSignatureID()
        }

        if is_user:
            data["other_user_fbid"] = recipient_id
        else:
            data["thread_fbid"] = recipient_id

        if add_user_ids:
            data['action_type'] = 'ma-type:log-message'
            # It's possible to add multiple users
            for i, add_user_id in enumerate(add_user_ids):
                data['log_message_data[added_participants][' + str(i) + ']'] = "fbid:" + str(add_user_id)
            data['log_message_type'] = 'log:subscribe'
        else:
            data['action_type'] = 'ma-type:user-generated-message'
            data['body'] = message
            data['has_attachment'] = image_id is not None
            data['specific_to_list[0]'] = 'fbid:' + str(recipient_id)
            data['specific_to_list[1]'] = 'fbid:' + str(self.uid)

        if image_id:
            data['image_ids[0]'] = image_id

        if like and not type(like) is Sticker:
            data["sticker_id"] = Sticker.SMALL.value
        else:
            data["sticker_id"] = like.value

        r = self._post(SendURL, data)
        
        if not r.ok:
            log.warning('Error when sending message: Got {} response'.format(r.status_code))
            return False

        if isinstance(r._content, str) is False:
            r._content = r._content.decode(facebookEncoding)
        j = get_json(r._content)
        if 'error' in j:
            # 'errorDescription' is in the users own language!
            log.warning('Error #{} when sending message: {}'.format(j['error'], j['errorDescription']))
            return False
        
        message_ids = []
        try:
            message_ids += [action['message_id'] for action in j['payload']['actions'] if 'message_id' in action]
            message_ids[0] # Try accessing element
        except (KeyError, IndexError) as e:
            log.warning('Error when sending message: No message ids could be found')
            return False

        log.info('Message sent.')
        log.debug("Sending {}".format(r))
        log.debug("With data {}".format(data))
        return message_ids

    def sendRemoteImage(self, recipient_id=None, message=None, is_user=True, image=''):
        """Send an image from a URL

        :param recipient_id: the user id or thread id that you want to send a message to
        :param message: a text that you want to send
        :param is_user: determines if the recipient_id is for user or thread
        :param image: URL for an image to download and send
        """
        mimetype = guess_type(image)[0]
        remote_image = requests.get(image).content
        image_id = self.uploadImage({'file': (image, remote_image, mimetype)})
        return self.send(recipient_id, message, is_user, None, image_id)

    def sendLocalImage(self, recipient_id=None, message=None, is_user=True, image=''):
        """Send an image from a file path

        :param recipient_id: the user id or thread id that you want to send a message to
        :param message: a text that you want to send
        :param is_user: determines if the recipient_id is for user or thread
        :param image: path to a local image to send
        """
        mimetype = guess_type(image)[0]
        image_id = self.uploadImage({'file': (image, open(image, 'rb'), mimetype)})
        return self.send(recipient_id, message, is_user, None, image_id)

    def uploadImage(self, image):
        """Upload an image and get the image_id for sending in a message

        :param image: a tuple of (file name, data, mime type) to upload to facebook
        """

        r = self._postFile(UploadURL, image)
        if isinstance(r._content, str) is False:
            r._content = r._content.decode(facebookEncoding)
        # Strip the start and parse out the returned image_id
        return json.loads(r._content[9:])['payload']['metadata'][0]['image_id']

    def getThreadInfo(self, userID, last_n=20, start=None, is_user=True):
        """Get the info of one Thread

        :param userID: ID of the user you want the messages from
        :param last_n: (optional) number of retrieved messages from start
        :param start: (optional) the start index of a thread (Deprecated)
        :param is_user: (optional) determines if the userID is for user or thread
        """

        assert last_n > 0, 'length must be positive integer, got %d' % last_n
        assert start is None, '`start` is deprecated, always 0 offset querry is returned'
        if is_user:
            key = 'user_ids'
        else:
            key = 'thread_fbids'

        # deprecated
        # `start` doesn't matter, always returns from the last
        # data['messages[{}][{}][offset]'.format(key, userID)] = start
        data = {'messages[{}][{}][offset]'.format(key, userID): 0,
                'messages[{}][{}][limit]'.format(key, userID): last_n - 1,
                'messages[{}][{}][timestamp]'.format(key, userID): now()}

        r = self._post(MessagesURL, query=data)
        if not r.ok or len(r.text) == 0:
            return None

        j = get_json(r.text)
        if not j['payload']:
            return None

        messages = []
        for message in j['payload']['actions']:
            messages.append(Message(**message))
        return list(reversed(messages))

    def getThreadList(self, start, length=20):
        """Get thread list of your facebook account.

        :param start: the start index of a thread
        :param length: (optional) the length of a thread
        """

        assert length < 21, '`length` is deprecated, max. last 20 threads are returned'

        data = {
            'client' : self.client,
            'inbox[offset]' : start,
            'inbox[limit]' : length,
        }

        r = self._post(ThreadsURL, data)
        if not r.ok or len(r.text) == 0:
            return None

        j = get_json(r.text)

        # Get names for people
        participants = {}
        try:
            for participant in j['payload']['participants']:
                participants[participant["fbid"]] = participant["name"]
        except Exception as e:
            log.warning(str(j))

        # Prevent duplicates in self.threads
        threadIDs = [getattr(x, "thread_id") for x in self.threads]
        for thread in j['payload']['threads']:
            if thread["thread_id"] not in threadIDs:
                try:
                    thread["other_user_name"] = participants[int(thread["other_user_fbid"])]
                except:
                    thread["other_user_name"] = ""
                t = Thread(**thread)
                self.threads.append(t)

        return self.threads

    def getUnread(self):
        form = {
            'client': 'mercury_sync',
            'folders[0]': 'inbox',
            'last_action_timestamp': now() - 60*1000
            # 'last_action_timestamp': 0
        }

        r = self._post(ThreadSyncURL, form)
        if not r.ok or len(r.text) == 0:
            return None

        j = get_json(r.text)
        result = {
            "message_counts": j['payload']['message_counts'],
            "unseen_threads": j['payload']['unseen_thread_ids']
        }
        return result

    def markAsDelivered(self, userID, threadID):
        data = {
            "message_ids[0]": threadID,
            "thread_ids[%s][0]" % userID: threadID
        }

        r = self._post(DeliveredURL, data)
        return r.ok

    def markAsRead(self, userID):
        data = {
            "watermarkTimestamp": now(),
            "shouldSendReadReceipt": True,
            "ids[%s]" % userID: True
        }

        r = self._post(ReadStatusURL, data)
        return r.ok

    def markAsSeen(self):
        r = self._post(MarkSeenURL, {"seen_timestamp": 0})
        return r.ok

    def friendConnect(self, friend_id):
        data = {
            "to_friend": friend_id,
            "action": "confirm"
        }

        r = self._post(ConnectURL, data)

        return r.ok

    def ping(self, sticky):
        data = {
            'channel': self.user_channel,
            'clientid': self.client_id,
            'partition': -2,
            'cap': 0,
            'uid': self.uid,
            'sticky': sticky,
            'viewer_uid': self.uid
        }
        r = self._get(PingURL, data)
        return r.ok

    def _getSticky(self):
        """Call pull api to get sticky and pool parameter, newer api needs these parameter to work."""

        data = {
            "msgs_recv": 0,
            "channel": self.user_channel,
            "clientid": self.client_id
        }

        r = self._get(StickyURL, data)
        j = get_json(r.text)

        if 'lb_info' not in j:
            raise Exception('Get sticky pool error')

        sticky = j['lb_info']['sticky']
        pool = j['lb_info']['pool']
        return sticky, pool

    def _pullMessage(self, sticky, pool):
        """Call pull api with seq value to get message data."""

        data = {
            "msgs_recv": 0,
            "sticky_token": sticky,
            "sticky_pool": pool,
            "clientid": self.client_id,
        }

        r = self._get(StickyURL, data)
        r.encoding = facebookEncoding
        j = get_json(r.text)

        self.seq = j.get('seq', '0')
        return j

    def _parseMessage(self, content):
        """Get message and author name from content.
        May contains multiple messages in the content.
        """

        if 'ms' not in content: return

        log.debug("Received {}".format(content["ms"]))
        for m in content["ms"]:
            mtype = m.get("type")
            try:
<<<<<<< HEAD
                # Things that directly change chat
                if mtype == "delta":

                    def getThreadIdAndThreadType(msg_metadata):
                        """Returns a tuple consisting of thread id and thread type"""
                        id_thread = None
                        type_thread = None
                        if 'threadFbId' in msg_metadata['threadKey']:
                            id_thread = str(msg_metadata['threadKey']['threadFbId'])
                            type_thread = ThreadType.GROUP
                        elif 'otherUserFbId' in msg_metadata['threadKey']:
                            id_thread = str(msg_metadata['threadKey']['otherUserFbId'])
                            type_thread = ThreadType.USER
                        return id_thread, type_thread

                    delta = m["delta"]
                    delta_type = delta.get("type")
                    metadata = delta.get("messageMetadata")

                    if metadata is not None:
                        mid = metadata["messageId"]
                        author_id = str(metadata['actorFbId'])
                        ts = int(metadata["timestamp"])

                    # Added participants
                    if 'addedParticipants' in delta:
                        added_ids = [str(x['userFbId']) for x in delta['addedParticipants']]
                        thread_id = str(metadata['threadKey']['threadFbId'])
                        self.onPeopleAdded(mid=mid, added_ids=added_ids, author_id=author_id, thread_id=thread_id, ts=ts)
                        continue

                    # Left/removed participants
                    elif 'leftParticipantFbId' in delta:
                        removed_id = str(delta['leftParticipantFbId'])
                        thread_id = str(metadata['threadKey']['threadFbId'])
                        self.onPersonRemoved(mid=mid, removed_id=removed_id, author_id=author_id, thread_id=thread_id, ts=ts)
                        continue

                    # Color change
                    elif delta_type == "change_thread_theme":
                        new_color = delta["untypedData"]["theme_color"]
                        thread_id, thread_type = getThreadIdAndThreadType(metadata)
                        self.onColorChange(mid=mid, author_id=author_id, new_color=new_color, thread_id=thread_id,
                                           thread_type=thread_type, ts=ts, metadata=metadata)
                        continue

                    # Emoji change
                    elif delta_type == "change_thread_icon":
                        new_emoji = delta["untypedData"]["thread_icon"]
                        thread_id, thread_type = getThreadIdAndThreadType(metadata)
                        self.onEmojiChange(mid=mid, author_id=author_id, new_emoji=new_emoji, thread_id=thread_id,
                                           thread_type=thread_type, ts=ts, metadata=metadata)
                        continue

                    # Thread title change
                    elif delta.get("class") == "ThreadName":
                        new_title = delta["name"]
                        thread_id, thread_type = getThreadIdAndThreadType(metadata)
                        self.onTitleChange(mid=mid, author_id=author_id, new_title=new_title, thread_id=thread_id,
                                           thread_type=thread_type, ts=ts, metadata=metadata)
                        continue

                    # Nickname change
                    elif delta_type == "change_thread_nickname":
                        changed_for = str(delta["untypedData"]["participant_id"])
                        new_title = delta["untypedData"]["nickname"]
                        thread_id, thread_type = getThreadIdAndThreadType(metadata)
                        self.onNicknameChange(mid=mid, author_id=author_id, changed_for=changed_for, new_title=new_title,
                                              thread_id=thread_id, thread_type=thread_type, ts=ts, metadata=metadata)
                        continue


                    # TODO properly implement these as they differ on different scenarios
                    # Seen
                    # elif delta.get("class") == "ReadReceipt":
                    #     seen_by = delta["actorFbId"] or delta["threadKey"]["otherUserFbId"]
                    #     thread_id = delta["threadKey"].get("threadFbId")
                    #     self.onSeen(seen_by=seen_by, thread_id=thread_id, ts=ts)
                    #
                    # # Message delivered
                    # elif delta.get("class") == 'DeliveryReceipt':
                    #     time_delivered = delta['deliveredWatermarkTimestampMs']
                    #     self.onDelivered()

                    # New message
                    elif delta.get("class") == "NewMessage":
                        message = delta.get('body', '')
                        thread_id, thread_type = getThreadIdAndThreadType(metadata)
                        self.onMessage(mid=mid, author_id=author_id, message=message,
                                       thread_id=thread_id, thread_type=thread_type, ts=ts, metadata=m)
                        continue

                # Inbox
                if mtype == "inbox":
                    self.onInbox(unseen=m["unseen"], unread=m["unread"], recent_unread=m["recent_unread"])

                # Typing
                # elif mtype == "typ":
                #     author_id = str(m.get("from"))
                #     typing_status = TypingStatus(m.get("st"))
                #     self.onTyping(author_id=author_id, typing_status=typing_status)

                # Seen
                # elif mtype == "m_read_receipt":
                #
                #     self.onSeen(m.get('realtime_viewer_fbid'), m.get('reader'), m.get('time'))

                # elif mtype in ['jewel_requests_add']:
                #         from_id = m['from']
                #         self.on_friend_request(from_id)

                # Happens on every login
                elif mtype == "qprimer":
                    pass

                # Is sent before any other message
                elif mtype == "deltaflow":
                    pass

                # Unknown message type
                else:
                    self.onUnknownMesssageType(msg=m)
=======
                if m['type'] in ['m_messaging', 'messaging']:
                    if m['event'] in ['deliver']:
                        mid =     m['message']['mid']
                        message = m['message']['body']
                        fbid =    m['message']['sender_fbid']
                        name =    m['message']['sender_name']
                        self.on_message(mid, fbid, name, message, m)
                elif m['type'] in ['typ']:
                    self.on_typing(m.get("from"))
                elif m['type'] in ['m_read_receipt']:
                    self.on_read(m.get('realtime_viewer_fbid'), m.get('reader'), m.get('time'))
                elif m['type'] in ['inbox']:
                    viewer = m.get('realtime_viewer_fbid')
                    unseen = m.get('unseen')
                    unread = m.get('unread')
                    other_unseen = m.get('other_unseen')
                    other_unread = m.get('other_unread')
                    timestamp = m.get('seen_timestamp')
                    self.on_inbox(viewer, unseen, unread, other_unseen, other_unread, timestamp)
                elif m['type'] in ['qprimer']:
                    self.on_qprimer(m.get('made'))
                elif m['type'] in ['delta']:
                    if 'leftParticipantFbId' in m['delta']:
                        user_id = m['delta']['leftParticipantFbId']
                        actor_id = m['delta']['messageMetadata']['actorFbId']
                        thread_id = m['delta']['messageMetadata']['threadKey']['threadFbId']
                        self.on_person_removed(user_id, actor_id, thread_id)
                    elif 'addedParticipants' in m['delta']:
                        user_ids = [x['userFbId'] for x in m['delta']['addedParticipants']]
                        actor_id = m['delta']['messageMetadata']['actorFbId']
                        thread_id = m['delta']['messageMetadata']['threadKey']['threadFbId']
                        self.on_people_added(user_ids, actor_id, thread_id)
                    elif 'messageMetadata' in m['delta']:
                        recipient_id = 0
                        thread_type = None
                        if 'threadKey' in m['delta']['messageMetadata']:
                            if 'threadFbId' in m['delta']['messageMetadata']['threadKey']:
                                recipient_id = m['delta']['messageMetadata']['threadKey']['threadFbId']
                                thread_type = 'group'
                            elif 'otherUserFbId' in m['delta']['messageMetadata']['threadKey']:
                                recipient_id = m['delta']['messageMetadata']['threadKey']['otherUserFbId']
                                thread_type = 'user'
                        mid =     m['delta']['messageMetadata']['messageId']
                        message = m['delta'].get('body','')
                        fbid =    m['delta']['messageMetadata']['actorFbId']
                        self.on_message_new(mid, fbid, message, m, recipient_id, thread_type)
                elif m['type'] in ['jewel_requests_add']:
                    from_id = m['from']
                    self.on_friend_request(from_id)
                else:
                    self.on_unknown_type(m)
            except Exception as e:
                # ex_type, ex, tb = sys.exc_info()
                self.on_message_error(sys.exc_info(), m)
>>>>>>> b804dc3f

            except Exception as e:
                log.debug(str(e))

    def startListening(self):
        """Start listening from an external event loop."""
        self.listening = True
        self.sticky, self.pool = self._getSticky()

    def doOneListen(self, markAlive=True):
        """Does one cycle of the listening loop.
        This method is only useful if you want to control fbchat from an
        external event loop."""
        try:
            if markAlive: self.ping(self.sticky)
            try:
                content = self._pullMessage(self.sticky, self.pool)
                if content: self._parseMessage(content)
            except requests.exceptions.RequestException as e:
                pass
        except KeyboardInterrupt:
            self.listening = False
        except requests.exceptions.Timeout:
            pass

    def stopListening(self):
        """Cleans up the variables from start_listening."""
        self.listening = False
        self.sticky, self.pool = (None, None)

    def listen(self, markAlive=True):
        self.startListening()
        self.onListening()

        while self.listening:
            self.doOneListen(markAlive)

        self.stopListening()

    def getUserInfo(self, *user_ids):
        """Get user info from id. Unordered.

        :param user_ids: one or more user id(s) to query
        """

        def fbidStrip(_fbid):
            # Stripping of `fbid:` from author_id
            if type(_fbid) == int:
                return _fbid

            if type(_fbid) in [str, unicode] and 'fbid:' in _fbid:
                return int(_fbid[5:])

        user_ids = [fbidStrip(uid) for uid in user_ids]

        data = {"ids[{}]".format(i):uid for i,uid in enumerate(user_ids)}
        r = self._post(UserInfoURL, data)
        info = get_json(r.text)
        full_data= [details for profile,details in info['payload']['profiles'].items()]
        if len(full_data)==1:
            full_data=full_data[0]
        return full_data

    def removeUserFromChat(self, threadID, userID):
        """Remove user (userID) from group chat (threadID)

        :param threadID: group chat id
        :param userID: user id to remove from chat
        """

        data = {
            "uid" : userID,
            "tid" : threadID
        }

        r = self._post(RemoveUserURL, data)

        return r.ok

    def addUserToChat(self, threadID, userID):
        """Add user (userID) to group chat (threadID)

        :param threadID: group chat id
        :param userID: user id to add to chat
        """
        return self.send(threadID, is_user=False, add_user_ids=[userID])

    def changeThreadTitle(self, threadID, newTitle):
        """Change title of a group conversation

        :param threadID: group chat id
        :param newTitle: new group chat title
        """

        messageAndOTID = generateOfflineThreadingID()
        timestamp = now()
        date = datetime.now()
        data = {
            'client' : self.client,
            'action_type' : 'ma-type:log-message',
            'author' : 'fbid:' + str(self.uid),
            'thread_id' : '',
            'author_email' : '',
            'coordinates' : '',
            'timestamp' : timestamp,
            'timestamp_absolute' : 'Today',
            'timestamp_relative' : str(date.hour) + ":" + str(date.minute).zfill(2),
            'timestamp_time_passed' : '0',
            'is_unread' : False,
            'is_cleared' : False,
            'is_forward' : False,
            'is_filtered_content' : False,
            'is_spoof_warning' : False,
            'source' : 'source:chat:web',
            'source_tags[0]' : 'source:chat',
            'status' : '0',
            'offline_threading_id' : messageAndOTID,
            'message_id' : messageAndOTID,
            'threading_id': generateMessageID(self.client_id),
            'manual_retry_cnt' : '0',
            'thread_fbid' : threadID,
            'log_message_data[name]' : newTitle,
            'log_message_type' : 'log:thread-name'
        }

        r = self._post(SendURL, data)

<<<<<<< HEAD
        return r.ok
=======
        return r.ok


    def on_message_new(self, mid, author_id, message, metadata, recipient_id, thread_type):
        """subclass Client and override this method to add custom behavior on event

        This version of on_message recieves recipient_id and thread_type.
        For backwards compatability, this data is sent directly to the old on_message.
        """
        self.on_message(mid, author_id, None, message, metadata)


    def on_message(self, mid, author_id, author_name, message, metadata):
        """subclass Client and override this method to add custom behavior on event"""
        self.markAsDelivered(author_id, mid)
        self.markAsRead(author_id)
        log.info("%s said: %s" % (author_name, message))


    def on_friend_request(self, from_id):
        """subclass Client and override this method to add custom behavior on event"""
        log.info("Friend request from %s." % from_id)


    def on_typing(self, author_id):
        """subclass Client and override this method to add custom behavior on event"""
        pass


    def on_read(self, author, reader, time):
        """subclass Client and override this method to add custom behavior on event"""
        pass


    def on_people_added(self, user_ids, actor_id, thread_id):
        """subclass Client and override this method to add custom behavior on event"""
        log.info("User(s) {} was added to {} by {}".format(repr(user_ids), thread_id, actor_id))


    def on_person_removed(self, user_id, actor_id, thread_id):
        """subclass Client and override this method to add custom behavior on event"""
        log.info("User {} was removed from {} by {}".format(user_id, thread_id, actor_id))


    def on_inbox(self, viewer, unseen, unread, other_unseen, other_unread, timestamp):
        """subclass Client and override this method to add custom behavior on event"""
        pass


    def on_message_error(self, exception, message):
        """subclass Client and override this method to add custom behavior on event"""
        log.warning("Exception:\n{}".format(exception))


    def on_qprimer(self, timestamp):
        pass


    def on_unknown_type(self, m):
        """subclass Client and override this method to add custom behavior on event"""
        log.debug("Unknown type {}".format(m))
>>>>>>> b804dc3f
<|MERGE_RESOLUTION|>--- conflicted
+++ resolved
@@ -159,7 +159,7 @@
         log.addHandler(handler)
 
         # If session cookies aren't set, not properly loaded or gives us an invalid session, then do the login
-        if not session_cookies or not self.setSession(session_cookies) or not self.is_logged_in():
+        if not session_cookies or not self.setSession(session_cookies) or not self.isLoggedIn():
             self.login(email, password, max_retries)
 
     def _console(self, msg):
@@ -330,13 +330,10 @@
         r = self._cleanPost(CheckpointURL, data)
         return r
 
-    def is_logged_in(self):
+    def isLoggedIn(self):
         # Send a request to the login url, to see if we're directed to the home page.
         r = self._cleanGet(LoginURL)
-        if 'home' in r.url:
-            return True
-        else:
-            return False
+        return 'home' in r.url:
 
     def getSession(self):
         """Returns the session cookies"""
@@ -344,59 +341,35 @@
 
     def setSession(self, session_cookies):
         """Loads session cookies
-
         :param session_cookies: dictionary containing session cookies
         Return false if session_cookies does not contain proper cookies
         """
 
-<<<<<<< HEAD
-        log.info('Loading session')
-        with open(sessionfile, 'r') as f:
-            try:
-                j = json.load(f)
-                if not j or 'c_user' not in j:
-                    return False
-                # Load cookies into current session
-                self._session.cookies = requests.cookies.merge_cookies(self._session.cookies, j)
-                self._postLogin()
-                return True
-            except Exception as e:
-                raise Exception('Invalid json in {}, or bad merging of cookies'.format(sessionfile))
-
-    def login(self, email, password, max_retries=5):
-        self.onLoggingIn()
-=======
         # Quick check to see if session_cookies is formatted properly
         if not session_cookies or 'c_user' not in session_cookies:
             return False
-        
+
         # Load cookies into current session
         self._session.cookies = requests.cookies.merge_cookies(self._session.cookies, session_cookies)
-        self._post_login()
+        self._postLogin()
         return True
 
     def login(self, email, password, max_retries=5):
-        # Logging in
-        log.info("Logging in {}...".format(email))
-        
+        self.onLoggingIn(email)
+
         if not (email and password):
             raise Exception("Email and password not set.")
->>>>>>> b804dc3f
 
         self.email = email
         self.password = password
 
         for i in range(1, max_retries+1):
             if not self._login():
-                log.warning("Attempt #{} failed{}".format(i,{True:', retrying'}.get(i < max_retries, '')))
+                log.warning("Attempt #{} failed{}".format(i, {True: ', retrying'}.get(i < 5, '')))
                 time.sleep(1)
                 continue
             else:
-<<<<<<< HEAD
-                self.onLoggedIn()
-=======
-                log.info("Login of {} successful.".format(email))
->>>>>>> b804dc3f
+                self.onLoggedIn(email)
                 break
         else:
             raise Exception("Login failed. Check email/password.")
@@ -806,7 +779,6 @@
         for m in content["ms"]:
             mtype = m.get("type")
             try:
-<<<<<<< HEAD
                 # Things that directly change chat
                 if mtype == "delta":
 
@@ -929,62 +901,6 @@
                 # Unknown message type
                 else:
                     self.onUnknownMesssageType(msg=m)
-=======
-                if m['type'] in ['m_messaging', 'messaging']:
-                    if m['event'] in ['deliver']:
-                        mid =     m['message']['mid']
-                        message = m['message']['body']
-                        fbid =    m['message']['sender_fbid']
-                        name =    m['message']['sender_name']
-                        self.on_message(mid, fbid, name, message, m)
-                elif m['type'] in ['typ']:
-                    self.on_typing(m.get("from"))
-                elif m['type'] in ['m_read_receipt']:
-                    self.on_read(m.get('realtime_viewer_fbid'), m.get('reader'), m.get('time'))
-                elif m['type'] in ['inbox']:
-                    viewer = m.get('realtime_viewer_fbid')
-                    unseen = m.get('unseen')
-                    unread = m.get('unread')
-                    other_unseen = m.get('other_unseen')
-                    other_unread = m.get('other_unread')
-                    timestamp = m.get('seen_timestamp')
-                    self.on_inbox(viewer, unseen, unread, other_unseen, other_unread, timestamp)
-                elif m['type'] in ['qprimer']:
-                    self.on_qprimer(m.get('made'))
-                elif m['type'] in ['delta']:
-                    if 'leftParticipantFbId' in m['delta']:
-                        user_id = m['delta']['leftParticipantFbId']
-                        actor_id = m['delta']['messageMetadata']['actorFbId']
-                        thread_id = m['delta']['messageMetadata']['threadKey']['threadFbId']
-                        self.on_person_removed(user_id, actor_id, thread_id)
-                    elif 'addedParticipants' in m['delta']:
-                        user_ids = [x['userFbId'] for x in m['delta']['addedParticipants']]
-                        actor_id = m['delta']['messageMetadata']['actorFbId']
-                        thread_id = m['delta']['messageMetadata']['threadKey']['threadFbId']
-                        self.on_people_added(user_ids, actor_id, thread_id)
-                    elif 'messageMetadata' in m['delta']:
-                        recipient_id = 0
-                        thread_type = None
-                        if 'threadKey' in m['delta']['messageMetadata']:
-                            if 'threadFbId' in m['delta']['messageMetadata']['threadKey']:
-                                recipient_id = m['delta']['messageMetadata']['threadKey']['threadFbId']
-                                thread_type = 'group'
-                            elif 'otherUserFbId' in m['delta']['messageMetadata']['threadKey']:
-                                recipient_id = m['delta']['messageMetadata']['threadKey']['otherUserFbId']
-                                thread_type = 'user'
-                        mid =     m['delta']['messageMetadata']['messageId']
-                        message = m['delta'].get('body','')
-                        fbid =    m['delta']['messageMetadata']['actorFbId']
-                        self.on_message_new(mid, fbid, message, m, recipient_id, thread_type)
-                elif m['type'] in ['jewel_requests_add']:
-                    from_id = m['from']
-                    self.on_friend_request(from_id)
-                else:
-                    self.on_unknown_type(m)
-            except Exception as e:
-                # ex_type, ex, tb = sys.exc_info()
-                self.on_message_error(sys.exc_info(), m)
->>>>>>> b804dc3f
 
             except Exception as e:
                 log.debug(str(e))
@@ -1112,68 +1028,4 @@
 
         r = self._post(SendURL, data)
 
-<<<<<<< HEAD
-        return r.ok
-=======
-        return r.ok
-
-
-    def on_message_new(self, mid, author_id, message, metadata, recipient_id, thread_type):
-        """subclass Client and override this method to add custom behavior on event
-
-        This version of on_message recieves recipient_id and thread_type.
-        For backwards compatability, this data is sent directly to the old on_message.
-        """
-        self.on_message(mid, author_id, None, message, metadata)
-
-
-    def on_message(self, mid, author_id, author_name, message, metadata):
-        """subclass Client and override this method to add custom behavior on event"""
-        self.markAsDelivered(author_id, mid)
-        self.markAsRead(author_id)
-        log.info("%s said: %s" % (author_name, message))
-
-
-    def on_friend_request(self, from_id):
-        """subclass Client and override this method to add custom behavior on event"""
-        log.info("Friend request from %s." % from_id)
-
-
-    def on_typing(self, author_id):
-        """subclass Client and override this method to add custom behavior on event"""
-        pass
-
-
-    def on_read(self, author, reader, time):
-        """subclass Client and override this method to add custom behavior on event"""
-        pass
-
-
-    def on_people_added(self, user_ids, actor_id, thread_id):
-        """subclass Client and override this method to add custom behavior on event"""
-        log.info("User(s) {} was added to {} by {}".format(repr(user_ids), thread_id, actor_id))
-
-
-    def on_person_removed(self, user_id, actor_id, thread_id):
-        """subclass Client and override this method to add custom behavior on event"""
-        log.info("User {} was removed from {} by {}".format(user_id, thread_id, actor_id))
-
-
-    def on_inbox(self, viewer, unseen, unread, other_unseen, other_unread, timestamp):
-        """subclass Client and override this method to add custom behavior on event"""
-        pass
-
-
-    def on_message_error(self, exception, message):
-        """subclass Client and override this method to add custom behavior on event"""
-        log.warning("Exception:\n{}".format(exception))
-
-
-    def on_qprimer(self, timestamp):
-        pass
-
-
-    def on_unknown_type(self, m):
-        """subclass Client and override this method to add custom behavior on event"""
-        log.debug("Unknown type {}".format(m))
->>>>>>> b804dc3f
+        return r.ok