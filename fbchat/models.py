# -*- coding: UTF-8 -*-

from __future__ import unicode_literals
import aenum


class FBchatException(Exception):
    """Custom exception thrown by fbchat. All exceptions in the fbchat module inherits this"""

class FBchatFacebookError(FBchatException):
    #: The error code that Facebook returned
    fb_error_code = None
    #: The error message that Facebook returned (In the user's own language)
    fb_error_message = None
    #: The status code that was sent in the http response (eg. 404) (Usually only set if not successful, aka. not 200)
    request_status_code = None
    def __init__(self, message, fb_error_code=None, fb_error_message=None, request_status_code=None):
        super(FBchatFacebookError, self).__init__(message)
        """Thrown by fbchat when Facebook returns an error"""
        self.fb_error_code = str(fb_error_code)
        self.fb_error_message = fb_error_message
        self.request_status_code = request_status_code

class FBchatUserError(FBchatException):
    """Thrown by fbchat when wrong values are entered"""

class Thread(object):
    #: The unique identifier of the thread. Can be used a `thread_id`. See :ref:`intro_threads` for more info
    uid = None
    #: Specifies the type of thread. Can be used a `thread_type`. See :ref:`intro_threads` for more info
    type = None
    #: A url to the thread's picture
    photo = None
    #: The name of the thread
    name = None
    #: Timestamp of last message
    last_message_timestamp = None
    #: Number of messages in the thread
    message_count = None
    #: Set :class:`Plan`
    plan = None
    def __init__(self, _type, uid, photo=None, name=None, last_message_timestamp=None, message_count=None, plan=None):
        """Represents a Facebook thread"""
        self.uid = str(uid)
        self.type = _type
        self.photo = photo
        self.name = name
        self.last_message_timestamp = last_message_timestamp
        self.message_count = message_count
        self.plan = plan

    def __repr__(self):
        return self.__unicode__()

    def __unicode__(self):
        return '<{} {} ({})>'.format(self.type.name, self.name, self.uid)


class User(Thread):
    #: The profile url
    url = None
    #: The users first name
    first_name = None
    #: The users last name
    last_name = None
    #: Whether the user and the client are friends
    is_friend = None
    #: The user's gender
    gender = None
    #: From 0 to 1. How close the client is to the user
    affinity = None
    #: The user's nickname
    nickname = None
    #: The clients nickname, as seen by the user
    own_nickname = None
    #: A :class:`ThreadColor`. The message color
    color = None
    #: The default emoji
    emoji = None

    def __init__(self, uid, url=None, first_name=None, last_name=None, is_friend=None, gender=None, affinity=None, nickname=None, own_nickname=None, color=None, emoji=None, **kwargs):
        """Represents a Facebook user. Inherits `Thread`"""
        super(User, self).__init__(ThreadType.USER, uid, **kwargs)
        self.url = url
        self.first_name = first_name
        self.last_name = last_name
        self.is_friend = is_friend
        self.gender = gender
        self.affinity = affinity
        self.nickname = nickname
        self.own_nickname = own_nickname
        self.color = color
        self.emoji = emoji


class Group(Thread):
    #: Unique list (set) of the group thread's participant user IDs
    participants = None
    #: A dict, containing user nicknames mapped to their IDs
    nicknames = None
    #: A :class:`ThreadColor`. The groups's message color
    color = None
    #: The groups's default emoji
    emoji = None
    # Set containing user IDs of thread admins
    admins = None
    # True if users need approval to join
    approval_mode = None
    # Set containing user IDs requesting to join
    approval_requests = None
    # Link for joining group
    join_link = None

    def __init__(self, uid, participants=None, nicknames=None, color=None, emoji=None, admins=None, approval_mode=None, approval_requests=None, join_link=None, privacy_mode=None, **kwargs):
        """Represents a Facebook group. Inherits `Thread`"""
        super(Group, self).__init__(ThreadType.GROUP, uid, **kwargs)
        if participants is None:
            participants = set()
        self.participants = participants
        if nicknames is None:
            nicknames = []
        self.nicknames = nicknames
        self.color = color
        self.emoji = emoji
        if admins is None:
            admins = set()
        self.admins = admins
        self.approval_mode = approval_mode
        if approval_requests is None:
            approval_requests = set()
        self.approval_requests = approval_requests
        self.join_link = join_link


class Room(Group):
    # True is room is not discoverable
    privacy_mode = None

    def __init__(self, uid, privacy_mode=None, **kwargs):
        """Deprecated. Use :class:`Group` instead"""
        super(Room, self).__init__(uid, **kwargs)
        self.type = ThreadType.ROOM
        self.privacy_mode = privacy_mode


class Page(Thread):
    #: The page's custom url
    url = None
    #: The name of the page's location city
    city = None
    #: Amount of likes the page has
    likes = None
    #: Some extra information about the page
    sub_title = None
    #: The page's category
    category = None

    def __init__(self, uid, url=None, city=None, likes=None, sub_title=None, category=None, **kwargs):
        """Represents a Facebook page. Inherits `Thread`"""
        super(Page, self).__init__(ThreadType.PAGE, uid, **kwargs)
        self.url = url
        self.city = city
        self.likes = likes
        self.sub_title = sub_title
        self.category = category


class Message(object):
    #: The actual message
    text = None
    #: A list of :class:`Mention` objects
    mentions = None
    #: A :class:`EmojiSize`. Size of a sent emoji
    emoji_size = None
    #: The message ID
    uid = None
    #: ID of the sender
    author = None
    #: Timestamp of when the message was sent
    timestamp = None
    #: Whether the message is read
    is_read = None
    #: A list of pepole IDs who read the message, works only with :func:`fbchat.Client.fetchThreadMessages`
    read_by = None
    #: A dict with user's IDs as keys, and their :class:`MessageReaction` as values
    reactions = None
    #: The actual message
    text = None
    #: A :class:`Sticker`
    sticker = None
    #: A list of attachments
    attachments = None
    #: A list of :class:`QuickReply`
    quick_replies = None
    #: Whether the message is unsent (deleted for everyone)
    unsent = None

    def __init__(self, text=None, mentions=None, emoji_size=None, sticker=None, attachments=None, quick_replies=None):
        """Represents a Facebook message"""
        self.text = text
        if mentions is None:
            mentions = []
        self.mentions = mentions
        self.emoji_size = emoji_size
        self.sticker = sticker
        if attachments is None:
            attachments = []
        self.attachments = attachments
        if quick_replies is None:
            quick_replies = []
        self.quick_replies = quick_replies
        self.reactions = {}
        self.read_by = []
        self.deleted = False

    def __repr__(self):
        return self.__unicode__()

    def __unicode__(self):
        return '<Message ({}): {}, mentions={} emoji_size={} attachments={}>'.format(self.uid, repr(self.text), self.mentions, self.emoji_size, self.attachments)

class Attachment(object):
    #: The attachment ID
    uid = None

    def __init__(self, uid=None):
        """Represents a Facebook attachment"""
        self.uid = uid

class UnsentMessage(Attachment):

    def __init__(self, *args, **kwargs):
        """Represents an unsent message attachment"""
        super(UnsentMessage, self).__init__(*args, **kwargs)

class Sticker(Attachment):
    #: The sticker-pack's ID
    pack = None
    #: Whether the sticker is animated
    is_animated = False

    # If the sticker is animated, the following should be present
    #: URL to a medium spritemap
    medium_sprite_image = None
    #: URL to a large spritemap
    large_sprite_image = None
    #: The amount of frames present in the spritemap pr. row
    frames_per_row = None
    #: The amount of frames present in the spritemap pr. coloumn
    frames_per_col = None
    #: The frame rate the spritemap is intended to be played in
    frame_rate = None

    #: URL to the sticker's image
    url = None
    #: Width of the sticker
    width = None
    #: Height of the sticker
    height = None
    #: The sticker's label/name
    label = None

    def __init__(self, *args, **kwargs):
        """Represents a Facebook sticker that has been sent to a Facebook thread as an attachment"""
        super(Sticker, self).__init__(*args, **kwargs)

class ShareAttachment(Attachment):
    #: ID of the author of the shared post
    author = None
    #: Target URL
    url = None
    #: Original URL if Facebook redirects the URL
    original_url = None
    #: Title of the attachment
    title = None
    #: Description of the attachment
    description = None
    #: Name of the source
    source = None
    #: URL of the attachment image
    image_url = None
    #: URL of the original image if Facebook uses `safe_image`
    original_image_url = None
    #: Width of the image
    image_width = None
    #: Height of the image
    image_height = None
    #: List of additional attachments
    attachments = None

    def __init__(self, author=None, url=None, original_url=None, title=None, description=None, source=None, image_url=None, original_image_url=None, image_width=None, image_height=None, attachments=None, **kwargs):
        """Represents a shared item (eg. URL) that has been sent as a Facebook attachment"""
        super(ShareAttachment, self).__init__(**kwargs)
        self.author = author
        self.url = url
        self.original_url = original_url
        self.title = title
        self.description = description
        self.source = source
        self.image_url = image_url
        self.original_image_url = original_image_url
        self.image_width = image_width
        self.image_height = image_height
        if attachments is None:
            attachments = []
        self.attachments = attachments

class LocationAttachment(Attachment):
    #: Latidute of the location
    latitude = None
    #: Longitude of the location
    longitude = None
    #: URL of image showing the map of the location
    image_url = None
    #: Width of the image
    image_width = None
    #: Height of the image
    image_height = None
    #: URL to Bing maps with the location
    url = None

    def __init__(self, latitude=None, longitude=None, **kwargs):
        """Represents a user location"""
        super(LocationAttachment, self).__init__(**kwargs)
        self.latitude = latitude
        self.longitude = longitude

class LiveLocationAttachment(LocationAttachment):
    #: Name of the location
    name = None
    #: Timestamp when live location expires
    expiration_time = None
    #: True if live location is expired
    is_expired = None

    def __init__(self, name=None, expiration_time=None, is_expired=None, **kwargs):
        """Represents a live user location"""
        super(LiveLocationAttachment, self).__init__(**kwargs)
        self.expiration_time = expiration_time
        self.is_expired = is_expired

class FileAttachment(Attachment):
    #: Url where you can download the file
    url = None
    #: Size of the file in bytes
    size = None
    #: Name of the file
    name = None
    #: Whether Facebook determines that this file may be harmful
    is_malicious = None

    def __init__(self, url=None, size=None, name=None, is_malicious=None, **kwargs):
        """Represents a file that has been sent as a Facebook attachment"""
        super(FileAttachment, self).__init__(**kwargs)
        self.url = url
        self.size = size
        self.name = name
        self.is_malicious = is_malicious

class AudioAttachment(Attachment):
    #: Name of the file
    filename = None
    #: Url of the audio file
    url = None
    #: Duration of the audioclip in milliseconds
    duration = None
    #: Audio type
    audio_type = None

    def __init__(self, filename=None, url=None, duration=None, audio_type=None, **kwargs):
        """Represents an audio file that has been sent as a Facebook attachment"""
        super(AudioAttachment, self).__init__(**kwargs)
        self.filename = filename
        self.url = url
        self.duration = duration
        self.audio_type = audio_type

class ImageAttachment(Attachment):
    #: The extension of the original image (eg. 'png')
    original_extension = None
    #: Width of original image
    width = None
    #: Height of original image
    height = None

    #: Whether the image is animated
    is_animated = None

    #: URL to a thumbnail of the image
    thumbnail_url = None

    #: URL to a medium preview of the image
    preview_url = None
    #: Width of the medium preview image
    preview_width = None
    #: Height of the medium preview image
    preview_height = None

    #: URL to a large preview of the image
    large_preview_url = None
    #: Width of the large preview image
    large_preview_width = None
    #: Height of the large preview image
    large_preview_height = None

    #: URL to an animated preview of the image (eg. for gifs)
    animated_preview_url = None
    #: Width of the animated preview image
    animated_preview_width = None
    #: Height of the animated preview image
    animated_preview_height = None

    def __init__(self, original_extension=None, width=None, height=None, is_animated=None, thumbnail_url=None, preview=None, large_preview=None, animated_preview=None, **kwargs):
        """
        Represents an image that has been sent as a Facebook attachment
        To retrieve the full image url, use: :func:`fbchat.Client.fetchImageUrl`,
        and pass it the uid of the image attachment
        """
        super(ImageAttachment, self).__init__(**kwargs)
        self.original_extension = original_extension
        if width is not None:
            width = int(width)
        self.width = width
        if height is not None:
            height = int(height)
        self.height = height
        self.is_animated = is_animated
        self.thumbnail_url = thumbnail_url

        if preview is None:
            preview = {}
        self.preview_url = preview.get('uri')
        self.preview_width = preview.get('width')
        self.preview_height = preview.get('height')

        if large_preview is None:
            large_preview = {}
        self.large_preview_url = large_preview.get('uri')
        self.large_preview_width = large_preview.get('width')
        self.large_preview_height = large_preview.get('height')

        if animated_preview is None:
            animated_preview = {}
        self.animated_preview_url = animated_preview.get('uri')
        self.animated_preview_width = animated_preview.get('width')
        self.animated_preview_height = animated_preview.get('height')

class VideoAttachment(Attachment):
    #: Size of the original video in bytes
    size = None
    #: Width of original video
    width = None
    #: Height of original video
    height = None
    #: Length of video in milliseconds
    duration = None
    #: URL to very compressed preview video
    preview_url = None

    #: URL to a small preview image of the video
    small_image_url = None
    #: Width of the small preview image
    small_image_width = None
    #: Height of the small preview image
    small_image_height = None

    #: URL to a medium preview image of the video
    medium_image_url = None
    #: Width of the medium preview image
    medium_image_width = None
    #: Height of the medium preview image
    medium_image_height = None

    #: URL to a large preview image of the video
    large_image_url = None
    #: Width of the large preview image
    large_image_width = None
    #: Height of the large preview image
    large_image_height = None

    def __init__(self, size=None, width=None, height=None, duration=None, preview_url=None, small_image=None, medium_image=None, large_image=None, **kwargs):
        """Represents a video that has been sent as a Facebook attachment"""
        super(VideoAttachment, self).__init__(**kwargs)
        self.size = size
        self.width = width
        self.height = height
        self.duration = duration
        self.preview_url = preview_url

        if small_image is None:
            small_image = {}
        self.small_image_url = small_image.get('uri')
        self.small_image_width = small_image.get('width')
        self.small_image_height = small_image.get('height')

        if medium_image is None:
            medium_image = {}
        self.medium_image_url = medium_image.get('uri')
        self.medium_image_width = medium_image.get('width')
        self.medium_image_height = medium_image.get('height')

        if large_image is None:
            large_image = {}
        self.large_image_url = large_image.get('uri')
        self.large_image_width = large_image.get('width')
        self.large_image_height = large_image.get('height')


class Mention(object):
    #: The thread ID the mention is pointing at
    thread_id = None
    #: The character where the mention starts
    offset = None
    #: The length of the mention
    length = None

    def __init__(self, thread_id, offset=0, length=10):
        """Represents a @mention"""
        self.thread_id = thread_id
        self.offset = offset
        self.length = length

    def __repr__(self):
        return self.__unicode__()

    def __unicode__(self):
        return '<Mention {}: offset={} length={}>'.format(self.thread_id, self.offset, self.length)

class QuickReply(object):
    #: Payload of the quick reply
    payload = None
    #: External payload for responses
    external_payload = None
    #: Additional data
    data = None
    #: Whether it's a response for a quick reply
    is_response = None

    def __init__(self, payload=None, data=None, is_response=False):
        """Represents a quick reply"""
        self.payload = payload
        self.data = data
        self.is_response = is_response

    def __repr__(self):
        return self.__unicode__()

    def __unicode__(self):
        return '<{}: payload={!r}>'.format(self.__class__.__name__, self.payload)

class QuickReplyText(QuickReply):
    #: Title of the quick reply
    title = None
    #: URL of the quick reply image (optional)
    image_url = None
    #: Type of the quick reply
    _type = "text"

    def __init__(self, title=None, image_url=None, **kwargs):
        """Represents a text quick reply"""
        super(QuickReplyText, self).__init__(**kwargs)
        self.title = title
        self.image_url = image_url

class QuickReplyLocation(QuickReply):
    #: Type of the quick reply
    _type = "location"

    def __init__(self, **kwargs):
        """Represents a location quick reply (Doesn't work on mobile)"""
        super(QuickReplyLocation, self).__init__(**kwargs)
        self.is_response = False

class QuickReplyPhoneNumber(QuickReply):
    #: URL of the quick reply image (optional)
    image_url = None
    #: Type of the quick reply
    _type = "user_phone_number"

    def __init__(self, image_url=None, **kwargs):
        """Represents a phone number quick reply (Doesn't work on mobile)"""
        super(QuickReplyPhoneNumber, self).__init__(**kwargs)
        self.image_url = image_url

class QuickReplyEmail(QuickReply):
    #: URL of the quick reply image (optional)
    image_url = None
    #: Type of the quick reply
    _type = "user_email"

    def __init__(self, image_url=None, **kwargs):
        """Represents an email quick reply (Doesn't work on mobile)"""
        super(QuickReplyEmail, self).__init__(**kwargs)
        self.image_url = image_url

class Poll(object):
    #: ID of the poll
    uid = None
    #: Title of the poll
    title = None
    #: List of :class:`PollOption`, can be fetched with :func:`fbchat.Client.fetchPollOptions`
    options = None
    #: Options count
    options_count = None

    def __init__(self, title, options):
        """Represents a poll"""
        self.title = title
        self.options = options

    def __repr__(self):
        return self.__unicode__()

    def __unicode__(self):
        return '<Poll ({}): {} options={}>'.format(self.uid, repr(self.title), self.options)

class PollOption(object):
    #: ID of the poll option
    uid = None
    #: Text of the poll option
    text = None
    #: Whether vote when creating or client voted
    vote = None
    #: ID of the users who voted for this poll option
    voters = None
    #: Votes count
    votes_count = None

    def __init__(self, text, vote=False):
        """Represents a poll option"""
        self.text = text
        self.vote = vote

    def __repr__(self):
        return self.__unicode__()

    def __unicode__(self):
        return '<PollOption ({}): {} voters={}>'.format(self.uid, repr(self.text), self.voters)

class Plan(object):
    #: ID of the plan
    uid = None
    #: Plan time (unix time stamp), only precise down to the minute
    time = None
    #: Plan title
    title = None
    #: Plan location name
    location = None
    #: Plan location ID
    location_id = None
    #: ID of the plan creator
    author_id = None
    #: List of the people IDs who will take part in the plan
    going = None
    #: List of the people IDs who won't take part in the plan
    declined = None
    #: List of the people IDs who are invited to the plan
    invited = None

    def __init__(self, time, title, location=None, location_id=None):
        """Represents a plan"""
        self.time = int(time)
        self.title = title
        self.location = location or ''
        self.location_id = location_id or ''
        self.author_id = None
        self.going = []
        self.declined = []
        self.invited = []

    def __repr__(self):
        return self.__unicode__()

    def __unicode__(self):
        return '<Plan ({}): {} time={}, location={}, location_id={}>'.format(self.uid, repr(self.title), self.time, repr(self.location), repr(self.location_id))

<<<<<<< HEAD
class Enum(aenum.Enum):
=======
class ActiveStatus(object):
    #: Whether the user is active now
    active = None
    #: Timestamp when the user was last active
    last_active = None
    #: Whether the user is playing Messenger game now
    in_game = None

    def __init__(self, active=None, last_active=None, in_game=None):
        self.active = active
        self.last_active = last_active
        self.in_game = in_game

    def __repr__(self):
        return self.__unicode__()

    def __unicode__(self):
        return '<ActiveStatus: active={} last_active={} in_game={}>'.format(self.active, self.last_active, self.in_game)

class Enum(enum.Enum):
>>>>>>> 2b580c60
    """Used internally by fbchat to support enumerations"""
    def __repr__(self):
        # For documentation:
        return '{}.{}'.format(type(self).__name__, self.name)

class ThreadType(Enum):
    """Used to specify what type of Facebook thread is being used. See :ref:`intro_threads` for more info"""
    USER = 1
    GROUP = 2
    ROOM = 2
    PAGE = 3

class ThreadLocation(Enum):
    """Used to specify where a thread is located (inbox, pending, archived, other)."""
    INBOX = 'INBOX'
    PENDING = 'PENDING'
    ARCHIVED = 'ARCHIVED'
    OTHER = 'OTHER'

class TypingStatus(Enum):
    """Used to specify whether the user is typing or has stopped typing"""
    STOPPED = 0
    TYPING = 1

class EmojiSize(Enum):
    """Used to specify the size of a sent emoji"""
    LARGE = '369239383222810'
    MEDIUM = '369239343222814'
    SMALL = '369239263222822'

class ThreadColor(Enum):
    """Used to specify a thread colors"""
    MESSENGER_BLUE = '#0084ff'
    VIKING = '#44bec7'
    GOLDEN_POPPY = '#ffc300'
    RADICAL_RED = '#fa3c4c'
    SHOCKING = '#d696bb'
    PICTON_BLUE = '#6699cc'
    FREE_SPEECH_GREEN = '#13cf13'
    PUMPKIN = '#ff7e29'
    LIGHT_CORAL = '#e68585'
    MEDIUM_SLATE_BLUE = '#7646ff'
    DEEP_SKY_BLUE = '#20cef5'
    FERN = '#67b868'
    CAMEO = '#d4a88c'
    BRILLIANT_ROSE = '#ff5ca1'
    BILOBA_FLOWER = '#a695c7'

class MessageReaction(Enum):
    """Used to specify a message reaction"""
    LOVE = '😍'
    SMILE = '😆'
    WOW = '😮'
    SAD = '😢'
    ANGRY = '😠'
    YES = '👍'
    NO = '👎'<|MERGE_RESOLUTION|>--- conflicted
+++ resolved
@@ -674,9 +674,6 @@
     def __unicode__(self):
         return '<Plan ({}): {} time={}, location={}, location_id={}>'.format(self.uid, repr(self.title), self.time, repr(self.location), repr(self.location_id))
 
-<<<<<<< HEAD
-class Enum(aenum.Enum):
-=======
 class ActiveStatus(object):
     #: Whether the user is active now
     active = None
@@ -696,8 +693,7 @@
     def __unicode__(self):
         return '<ActiveStatus: active={} last_active={} in_game={}>'.format(self.active, self.last_active, self.in_game)
 
-class Enum(enum.Enum):
->>>>>>> 2b580c60
+class Enum(aenum.Enum):
     """Used internally by fbchat to support enumerations"""
     def __repr__(self):
         # For documentation:
