# -*- coding: UTF-8 -*-

from __future__ import unicode_literals
<<<<<<< HEAD
import aenum

=======
import enum
from string import Formatter
>>>>>>> 06881a4c

class FBchatException(Exception):
    """Custom exception thrown by fbchat. All exceptions in the fbchat module inherits this"""

class FBchatFacebookError(FBchatException):
    #: The error code that Facebook returned
    fb_error_code = None
    #: The error message that Facebook returned (In the user's own language)
    fb_error_message = None
    #: The status code that was sent in the http response (eg. 404) (Usually only set if not successful, aka. not 200)
    request_status_code = None
    def __init__(self, message, fb_error_code=None, fb_error_message=None, request_status_code=None):
        super(FBchatFacebookError, self).__init__(message)
        """Thrown by fbchat when Facebook returns an error"""
        self.fb_error_code = str(fb_error_code)
        self.fb_error_message = fb_error_message
        self.request_status_code = request_status_code

class FBchatUserError(FBchatException):
    """Thrown by fbchat when wrong values are entered"""

class Thread(object):
    #: The unique identifier of the thread. Can be used a `thread_id`. See :ref:`intro_threads` for more info
    uid = None
    #: Specifies the type of thread. Can be used a `thread_type`. See :ref:`intro_threads` for more info
    type = None
    #: A url to the thread's picture
    photo = None
    #: The name of the thread
    name = None
    #: Timestamp of last message
    last_message_timestamp = None
    #: Number of messages in the thread
    message_count = None
    #: Set :class:`Plan`
    plan = None
    def __init__(self, _type, uid, photo=None, name=None, last_message_timestamp=None, message_count=None, plan=None):
        """Represents a Facebook thread"""
        self.uid = str(uid)
        self.type = _type
        self.photo = photo
        self.name = name
        self.last_message_timestamp = last_message_timestamp
        self.message_count = message_count
        self.plan = plan

    def __repr__(self):
        return self.__unicode__()

    def __unicode__(self):
        return '<{} {} ({})>'.format(self.type.name, self.name, self.uid)


class User(Thread):
    #: The profile url
    url = None
    #: The users first name
    first_name = None
    #: The users last name
    last_name = None
    #: Whether the user and the client are friends
    is_friend = None
    #: The user's gender
    gender = None
    #: From 0 to 1. How close the client is to the user
    affinity = None
    #: The user's nickname
    nickname = None
    #: The clients nickname, as seen by the user
    own_nickname = None
    #: A :class:`ThreadColor`. The message color
    color = None
    #: The default emoji
    emoji = None

    def __init__(self, uid, url=None, first_name=None, last_name=None, is_friend=None, gender=None, affinity=None, nickname=None, own_nickname=None, color=None, emoji=None, **kwargs):
        """Represents a Facebook user. Inherits `Thread`"""
        super(User, self).__init__(ThreadType.USER, uid, **kwargs)
        self.url = url
        self.first_name = first_name
        self.last_name = last_name
        self.is_friend = is_friend
        self.gender = gender
        self.affinity = affinity
        self.nickname = nickname
        self.own_nickname = own_nickname
        self.color = color
        self.emoji = emoji


class Group(Thread):
    #: Unique list (set) of the group thread's participant user IDs
    participants = None
    #: A dict, containing user nicknames mapped to their IDs
    nicknames = None
    #: A :class:`ThreadColor`. The groups's message color
    color = None
    #: The groups's default emoji
    emoji = None
    # Set containing user IDs of thread admins
    admins = None
    # True if users need approval to join
    approval_mode = None
    # Set containing user IDs requesting to join
    approval_requests = None
    # Link for joining group
    join_link = None

    def __init__(self, uid, participants=None, nicknames=None, color=None, emoji=None, admins=None, approval_mode=None, approval_requests=None, join_link=None, privacy_mode=None, **kwargs):
        """Represents a Facebook group. Inherits `Thread`"""
        super(Group, self).__init__(ThreadType.GROUP, uid, **kwargs)
        if participants is None:
            participants = set()
        self.participants = participants
        if nicknames is None:
            nicknames = []
        self.nicknames = nicknames
        self.color = color
        self.emoji = emoji
        if admins is None:
            admins = set()
        self.admins = admins
        self.approval_mode = approval_mode
        if approval_requests is None:
            approval_requests = set()
        self.approval_requests = approval_requests
        self.join_link = join_link


class Room(Group):
    # True is room is not discoverable
    privacy_mode = None

    def __init__(self, uid, privacy_mode=None, **kwargs):
        """Deprecated. Use :class:`Group` instead"""
        super(Room, self).__init__(uid, **kwargs)
        self.type = ThreadType.ROOM
        self.privacy_mode = privacy_mode


class Page(Thread):
    #: The page's custom url
    url = None
    #: The name of the page's location city
    city = None
    #: Amount of likes the page has
    likes = None
    #: Some extra information about the page
    sub_title = None
    #: The page's category
    category = None

    def __init__(self, uid, url=None, city=None, likes=None, sub_title=None, category=None, **kwargs):
        """Represents a Facebook page. Inherits `Thread`"""
        super(Page, self).__init__(ThreadType.PAGE, uid, **kwargs)
        self.url = url
        self.city = city
        self.likes = likes
        self.sub_title = sub_title
        self.category = category


class Message(object):
    #: The actual message
    text = None
    #: A list of :class:`Mention` objects
    mentions = None
    #: A :class:`EmojiSize`. Size of a sent emoji
    emoji_size = None
    #: The message ID
    uid = None
    #: ID of the sender
    author = None
    #: Timestamp of when the message was sent
    timestamp = None
    #: Whether the message is read
    is_read = None
    #: A list of pepole IDs who read the message, works only with :func:`fbchat.Client.fetchThreadMessages`
    read_by = None
    #: A dict with user's IDs as keys, and their :class:`MessageReaction` as values
    reactions = None
    #: The actual message
    text = None
    #: A :class:`Sticker`
    sticker = None
    #: A list of attachments
    attachments = None
    #: A list of :class:`QuickReply`
    quick_replies = None
    #: Whether the message is unsent (deleted for everyone)
    unsent = None

    def __init__(self, text=None, mentions=None, emoji_size=None, sticker=None, attachments=None, quick_replies=None):
        """Represents a Facebook message"""
        self.text = text
        if mentions is None:
            mentions = []
        self.mentions = mentions
        self.emoji_size = emoji_size
        self.sticker = sticker
        if attachments is None:
            attachments = []
        self.attachments = attachments
        if quick_replies is None:
            quick_replies = []
        self.quick_replies = quick_replies
        self.reactions = {}
        self.read_by = []
        self.deleted = False

    def __repr__(self):
        return self.__unicode__()

    def __unicode__(self):
        return '<Message ({}): {}, mentions={} emoji_size={} attachments={}>'.format(self.uid, repr(self.text), self.mentions, self.emoji_size, self.attachments)

    @classmethod
    def formatMentions(cls, text, *args, **kwargs):
        """Like `str.format`, but takes tuples with a thread id and text instead.

        Returns a `Message` object, with the formatted string and relevant mentions.

        ```
        >>> Message.formatMentions("Hey {!r}! My name is {}", ("1234", "Peter"), ("4321", "Michael"))
        <Message (None): "Hey 'Peter'! My name is Michael", mentions=[<Mention 1234: offset=4 length=7>, <Mention 4321: offset=24 length=7>] emoji_size=None attachments=[]>

        >>> Message.formatMentions("Hey {p}! My name is {}", ("1234", "Michael"), p=("4321", "Peter"))
        <Message (None): 'Hey Peter! My name is Michael', mentions=[<Mention 4321: offset=4 length=5>, <Mention 1234: offset=22 length=7>] emoji_size=None attachments=[]>
        ```
        """
        result = ""
        mentions = list()
        offset = 0
        f = Formatter()
        field_names = [field_name[1] for field_name in f.parse(text)]
        automatic = '' in field_names
        i = 0

        for (literal_text, field_name, format_spec, conversion) in f.parse(text):
            offset += len(literal_text)
            result += literal_text

            if field_name is None: continue

            if field_name == '':
                field_name = str(i)
                i += 1
            elif automatic and field_name.isdigit():
                raise ValueError("cannot switch from automatic field numbering to manual field specification")

            thread_id, name = f.get_field(field_name, args, kwargs)[0]

            if format_spec: name = f.format_field(name, format_spec)
            if conversion: name = f.convert_field(name, conversion)

            result += name
            mentions.append(Mention(thread_id=thread_id, offset=offset, length=len(name)))
            offset += len(name)

        message = cls(text=result, mentions=mentions)
        return message

class Attachment(object):
    #: The attachment ID
    uid = None

    def __init__(self, uid=None):
        """Represents a Facebook attachment"""
        self.uid = uid

class UnsentMessage(Attachment):

    def __init__(self, *args, **kwargs):
        """Represents an unsent message attachment"""
        super(UnsentMessage, self).__init__(*args, **kwargs)

class Sticker(Attachment):
    #: The sticker-pack's ID
    pack = None
    #: Whether the sticker is animated
    is_animated = False

    # If the sticker is animated, the following should be present
    #: URL to a medium spritemap
    medium_sprite_image = None
    #: URL to a large spritemap
    large_sprite_image = None
    #: The amount of frames present in the spritemap pr. row
    frames_per_row = None
    #: The amount of frames present in the spritemap pr. coloumn
    frames_per_col = None
    #: The frame rate the spritemap is intended to be played in
    frame_rate = None

    #: URL to the sticker's image
    url = None
    #: Width of the sticker
    width = None
    #: Height of the sticker
    height = None
    #: The sticker's label/name
    label = None

    def __init__(self, *args, **kwargs):
        """Represents a Facebook sticker that has been sent to a Facebook thread as an attachment"""
        super(Sticker, self).__init__(*args, **kwargs)

class ShareAttachment(Attachment):
    #: ID of the author of the shared post
    author = None
    #: Target URL
    url = None
    #: Original URL if Facebook redirects the URL
    original_url = None
    #: Title of the attachment
    title = None
    #: Description of the attachment
    description = None
    #: Name of the source
    source = None
    #: URL of the attachment image
    image_url = None
    #: URL of the original image if Facebook uses `safe_image`
    original_image_url = None
    #: Width of the image
    image_width = None
    #: Height of the image
    image_height = None
    #: List of additional attachments
    attachments = None

    def __init__(self, author=None, url=None, original_url=None, title=None, description=None, source=None, image_url=None, original_image_url=None, image_width=None, image_height=None, attachments=None, **kwargs):
        """Represents a shared item (eg. URL) that has been sent as a Facebook attachment"""
        super(ShareAttachment, self).__init__(**kwargs)
        self.author = author
        self.url = url
        self.original_url = original_url
        self.title = title
        self.description = description
        self.source = source
        self.image_url = image_url
        self.original_image_url = original_image_url
        self.image_width = image_width
        self.image_height = image_height
        if attachments is None:
            attachments = []
        self.attachments = attachments

class LocationAttachment(Attachment):
    #: Latidute of the location
    latitude = None
    #: Longitude of the location
    longitude = None
    #: URL of image showing the map of the location
    image_url = None
    #: Width of the image
    image_width = None
    #: Height of the image
    image_height = None
    #: URL to Bing maps with the location
    url = None

    def __init__(self, latitude=None, longitude=None, **kwargs):
        """Represents a user location"""
        super(LocationAttachment, self).__init__(**kwargs)
        self.latitude = latitude
        self.longitude = longitude

class LiveLocationAttachment(LocationAttachment):
    #: Name of the location
    name = None
    #: Timestamp when live location expires
    expiration_time = None
    #: True if live location is expired
    is_expired = None

    def __init__(self, name=None, expiration_time=None, is_expired=None, **kwargs):
        """Represents a live user location"""
        super(LiveLocationAttachment, self).__init__(**kwargs)
        self.expiration_time = expiration_time
        self.is_expired = is_expired

class FileAttachment(Attachment):
    #: Url where you can download the file
    url = None
    #: Size of the file in bytes
    size = None
    #: Name of the file
    name = None
    #: Whether Facebook determines that this file may be harmful
    is_malicious = None

    def __init__(self, url=None, size=None, name=None, is_malicious=None, **kwargs):
        """Represents a file that has been sent as a Facebook attachment"""
        super(FileAttachment, self).__init__(**kwargs)
        self.url = url
        self.size = size
        self.name = name
        self.is_malicious = is_malicious

class AudioAttachment(Attachment):
    #: Name of the file
    filename = None
    #: Url of the audio file
    url = None
    #: Duration of the audioclip in milliseconds
    duration = None
    #: Audio type
    audio_type = None

    def __init__(self, filename=None, url=None, duration=None, audio_type=None, **kwargs):
        """Represents an audio file that has been sent as a Facebook attachment"""
        super(AudioAttachment, self).__init__(**kwargs)
        self.filename = filename
        self.url = url
        self.duration = duration
        self.audio_type = audio_type

class ImageAttachment(Attachment):
    #: The extension of the original image (eg. 'png')
    original_extension = None
    #: Width of original image
    width = None
    #: Height of original image
    height = None

    #: Whether the image is animated
    is_animated = None

    #: URL to a thumbnail of the image
    thumbnail_url = None

    #: URL to a medium preview of the image
    preview_url = None
    #: Width of the medium preview image
    preview_width = None
    #: Height of the medium preview image
    preview_height = None

    #: URL to a large preview of the image
    large_preview_url = None
    #: Width of the large preview image
    large_preview_width = None
    #: Height of the large preview image
    large_preview_height = None

    #: URL to an animated preview of the image (eg. for gifs)
    animated_preview_url = None
    #: Width of the animated preview image
    animated_preview_width = None
    #: Height of the animated preview image
    animated_preview_height = None

    def __init__(self, original_extension=None, width=None, height=None, is_animated=None, thumbnail_url=None, preview=None, large_preview=None, animated_preview=None, **kwargs):
        """
        Represents an image that has been sent as a Facebook attachment
        To retrieve the full image url, use: :func:`fbchat.Client.fetchImageUrl`,
        and pass it the uid of the image attachment
        """
        super(ImageAttachment, self).__init__(**kwargs)
        self.original_extension = original_extension
        if width is not None:
            width = int(width)
        self.width = width
        if height is not None:
            height = int(height)
        self.height = height
        self.is_animated = is_animated
        self.thumbnail_url = thumbnail_url

        if preview is None:
            preview = {}
        self.preview_url = preview.get('uri')
        self.preview_width = preview.get('width')
        self.preview_height = preview.get('height')

        if large_preview is None:
            large_preview = {}
        self.large_preview_url = large_preview.get('uri')
        self.large_preview_width = large_preview.get('width')
        self.large_preview_height = large_preview.get('height')

        if animated_preview is None:
            animated_preview = {}
        self.animated_preview_url = animated_preview.get('uri')
        self.animated_preview_width = animated_preview.get('width')
        self.animated_preview_height = animated_preview.get('height')

class VideoAttachment(Attachment):
    #: Size of the original video in bytes
    size = None
    #: Width of original video
    width = None
    #: Height of original video
    height = None
    #: Length of video in milliseconds
    duration = None
    #: URL to very compressed preview video
    preview_url = None

    #: URL to a small preview image of the video
    small_image_url = None
    #: Width of the small preview image
    small_image_width = None
    #: Height of the small preview image
    small_image_height = None

    #: URL to a medium preview image of the video
    medium_image_url = None
    #: Width of the medium preview image
    medium_image_width = None
    #: Height of the medium preview image
    medium_image_height = None

    #: URL to a large preview image of the video
    large_image_url = None
    #: Width of the large preview image
    large_image_width = None
    #: Height of the large preview image
    large_image_height = None

    def __init__(self, size=None, width=None, height=None, duration=None, preview_url=None, small_image=None, medium_image=None, large_image=None, **kwargs):
        """Represents a video that has been sent as a Facebook attachment"""
        super(VideoAttachment, self).__init__(**kwargs)
        self.size = size
        self.width = width
        self.height = height
        self.duration = duration
        self.preview_url = preview_url

        if small_image is None:
            small_image = {}
        self.small_image_url = small_image.get('uri')
        self.small_image_width = small_image.get('width')
        self.small_image_height = small_image.get('height')

        if medium_image is None:
            medium_image = {}
        self.medium_image_url = medium_image.get('uri')
        self.medium_image_width = medium_image.get('width')
        self.medium_image_height = medium_image.get('height')

        if large_image is None:
            large_image = {}
        self.large_image_url = large_image.get('uri')
        self.large_image_width = large_image.get('width')
        self.large_image_height = large_image.get('height')


class Mention(object):
    #: The thread ID the mention is pointing at
    thread_id = None
    #: The character where the mention starts
    offset = None
    #: The length of the mention
    length = None

    def __init__(self, thread_id, offset=0, length=10):
        """Represents a @mention"""
        self.thread_id = thread_id
        self.offset = offset
        self.length = length

    def __repr__(self):
        return self.__unicode__()

    def __unicode__(self):
        return '<Mention {}: offset={} length={}>'.format(self.thread_id, self.offset, self.length)

class QuickReply(object):
    #: Payload of the quick reply
    payload = None
    #: External payload for responses
    external_payload = None
    #: Additional data
    data = None
    #: Whether it's a response for a quick reply
    is_response = None

    def __init__(self, payload=None, data=None, is_response=False):
        """Represents a quick reply"""
        self.payload = payload
        self.data = data
        self.is_response = is_response

    def __repr__(self):
        return self.__unicode__()

    def __unicode__(self):
        return '<{}: payload={!r}>'.format(self.__class__.__name__, self.payload)

class QuickReplyText(QuickReply):
    #: Title of the quick reply
    title = None
    #: URL of the quick reply image (optional)
    image_url = None
    #: Type of the quick reply
    _type = "text"

    def __init__(self, title=None, image_url=None, **kwargs):
        """Represents a text quick reply"""
        super(QuickReplyText, self).__init__(**kwargs)
        self.title = title
        self.image_url = image_url

class QuickReplyLocation(QuickReply):
    #: Type of the quick reply
    _type = "location"

    def __init__(self, **kwargs):
        """Represents a location quick reply (Doesn't work on mobile)"""
        super(QuickReplyLocation, self).__init__(**kwargs)
        self.is_response = False

class QuickReplyPhoneNumber(QuickReply):
    #: URL of the quick reply image (optional)
    image_url = None
    #: Type of the quick reply
    _type = "user_phone_number"

    def __init__(self, image_url=None, **kwargs):
        """Represents a phone number quick reply (Doesn't work on mobile)"""
        super(QuickReplyPhoneNumber, self).__init__(**kwargs)
        self.image_url = image_url

class QuickReplyEmail(QuickReply):
    #: URL of the quick reply image (optional)
    image_url = None
    #: Type of the quick reply
    _type = "user_email"

    def __init__(self, image_url=None, **kwargs):
        """Represents an email quick reply (Doesn't work on mobile)"""
        super(QuickReplyEmail, self).__init__(**kwargs)
        self.image_url = image_url

class Poll(object):
    #: ID of the poll
    uid = None
    #: Title of the poll
    title = None
    #: List of :class:`PollOption`, can be fetched with :func:`fbchat.Client.fetchPollOptions`
    options = None
    #: Options count
    options_count = None

    def __init__(self, title, options):
        """Represents a poll"""
        self.title = title
        self.options = options

    def __repr__(self):
        return self.__unicode__()

    def __unicode__(self):
        return '<Poll ({}): {} options={}>'.format(self.uid, repr(self.title), self.options)

class PollOption(object):
    #: ID of the poll option
    uid = None
    #: Text of the poll option
    text = None
    #: Whether vote when creating or client voted
    vote = None
    #: ID of the users who voted for this poll option
    voters = None
    #: Votes count
    votes_count = None

    def __init__(self, text, vote=False):
        """Represents a poll option"""
        self.text = text
        self.vote = vote

    def __repr__(self):
        return self.__unicode__()

    def __unicode__(self):
        return '<PollOption ({}): {} voters={}>'.format(self.uid, repr(self.text), self.voters)

class Plan(object):
    #: ID of the plan
    uid = None
    #: Plan time (unix time stamp), only precise down to the minute
    time = None
    #: Plan title
    title = None
    #: Plan location name
    location = None
    #: Plan location ID
    location_id = None
    #: ID of the plan creator
    author_id = None
    #: List of the people IDs who will take part in the plan
    going = None
    #: List of the people IDs who won't take part in the plan
    declined = None
    #: List of the people IDs who are invited to the plan
    invited = None

    def __init__(self, time, title, location=None, location_id=None):
        """Represents a plan"""
        self.time = int(time)
        self.title = title
        self.location = location or ''
        self.location_id = location_id or ''
        self.author_id = None
        self.going = []
        self.declined = []
        self.invited = []

    def __repr__(self):
        return self.__unicode__()

    def __unicode__(self):
        return '<Plan ({}): {} time={}, location={}, location_id={}>'.format(self.uid, repr(self.title), self.time, repr(self.location), repr(self.location_id))

class ActiveStatus(object):
    #: Whether the user is active now
    active = None
    #: Timestamp when the user was last active
    last_active = None
    #: Whether the user is playing Messenger game now
    in_game = None

    def __init__(self, active=None, last_active=None, in_game=None):
        self.active = active
        self.last_active = last_active
        self.in_game = in_game

    def __repr__(self):
        return self.__unicode__()

    def __unicode__(self):
        return '<ActiveStatus: active={} last_active={} in_game={}>'.format(self.active, self.last_active, self.in_game)

class Enum(aenum.Enum):
    """Used internally by fbchat to support enumerations"""
    def __repr__(self):
        # For documentation:
        return '{}.{}'.format(type(self).__name__, self.name)

class ThreadType(Enum):
    """Used to specify what type of Facebook thread is being used. See :ref:`intro_threads` for more info"""
    USER = 1
    GROUP = 2
    ROOM = 2
    PAGE = 3

class ThreadLocation(Enum):
    """Used to specify where a thread is located (inbox, pending, archived, other)."""
    INBOX = 'INBOX'
    PENDING = 'PENDING'
    ARCHIVED = 'ARCHIVED'
    OTHER = 'OTHER'

class TypingStatus(Enum):
    """Used to specify whether the user is typing or has stopped typing"""
    STOPPED = 0
    TYPING = 1

class EmojiSize(Enum):
    """Used to specify the size of a sent emoji"""
    LARGE = '369239383222810'
    MEDIUM = '369239343222814'
    SMALL = '369239263222822'

class ThreadColor(Enum):
    """Used to specify a thread colors"""
    MESSENGER_BLUE = '#0084ff'
    VIKING = '#44bec7'
    GOLDEN_POPPY = '#ffc300'
    RADICAL_RED = '#fa3c4c'
    SHOCKING = '#d696bb'
    PICTON_BLUE = '#6699cc'
    FREE_SPEECH_GREEN = '#13cf13'
    PUMPKIN = '#ff7e29'
    LIGHT_CORAL = '#e68585'
    MEDIUM_SLATE_BLUE = '#7646ff'
    DEEP_SKY_BLUE = '#20cef5'
    FERN = '#67b868'
    CAMEO = '#d4a88c'
    BRILLIANT_ROSE = '#ff5ca1'
    BILOBA_FLOWER = '#a695c7'

class MessageReaction(Enum):
    """Used to specify a message reaction"""
    LOVE = '😍'
    SMILE = '😆'
    WOW = '😮'
    SAD = '😢'
    ANGRY = '😠'
    YES = '👍'
    NO = '👎'<|MERGE_RESOLUTION|>--- conflicted
+++ resolved
@@ -1,13 +1,9 @@
 # -*- coding: UTF-8 -*-
 
 from __future__ import unicode_literals
-<<<<<<< HEAD
 import aenum
-
-=======
-import enum
 from string import Formatter
->>>>>>> 06881a4c
+
 
 class FBchatException(Exception):
     """Custom exception thrown by fbchat. All exceptions in the fbchat module inherits this"""
