--- conflicted
+++ resolved
@@ -128,16 +128,12 @@
     EVENT_REMINDER = "https://www.facebook.com/ajax/eventreminder/create"
     MODERN_SETTINGS_MENU = "https://www.facebook.com/bluebar/modern_settings_menu/"
     REMOVE_FRIEND = "https://m.facebook.com/a/removefriend.php"
-<<<<<<< HEAD
     BLOCK_USER = "https://www.facebook.com/messaging/block_messages/?dpr=1"
     UNBLOCK_USER = "https://www.facebook.com/messaging/unblock_messages/?dpr=1"
     SAVE_ADMINS = "https://www.facebook.com/messaging/save_admins/?dpr=1"
     APPROVAL_MODE = "https://www.facebook.com/messaging/set_approval_mode/?dpr=1"
-    
-=======
     CREATE_GROUP = "https://m.facebook.com/messages/send/?icm=1"
-
->>>>>>> 920c7246
+  
     pull_channel = 0
 
     def change_pull_channel(self, channel=None):
