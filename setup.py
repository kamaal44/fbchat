#!/usr/bin/env python


"""
Setup script for fbchat
"""
import os
try:
    from setuptools import setup
except ImportError:
    from distutils.core import setup

with open('README.rst') as f:
    readme_content = f.read().strip()

requirements = [
    'requests',
    'lxml',
    'beautifulsoup4',
<<<<<<< HEAD
]

extras_requirements = {
    ':python_version < "3.4"': ['enum34']
}
=======
    "enum34; python_version == '2.7'"
]
>>>>>>> 57954816

version = None
author = None
email = None
source = None
description = None
with open(os.path.join('fbchat', '__init__.py')) as f:
    for line in f:
        if line.strip().startswith('__version__'):
            version = line.split('=')[1].strip().replace('"', '').replace("'", '')
        elif line.strip().startswith('__author__'):
            author = line.split('=')[1].strip().replace('"', '').replace("'", '')
        elif line.strip().startswith('__email__'):
            email = line.split('=')[1].strip().replace('"', '').replace("'", '')
        elif line.strip().startswith('__source__'):
            source = line.split('=')[1].strip().replace('"', '').replace("'", '')
        elif line.strip().startswith('__description__'):
            description = line.split('=')[1].strip().replace('"', '').replace("'", '')
        elif None not in (version, author, email, source, description):
            break

setup(
    name='fbchat',
    author=author,
    author_email=email,
    license='BSD License',
    keywords=["facebook chat fbchat"],
    description=description,
    long_description=readme_content,
    classifiers=[
        'Development Status :: 2 - Pre-Alpha',
        'Intended Audience :: Developers',
        'Intended Audience :: Developers',
        'Intended Audience :: Information Technology',
        'License :: OSI Approved :: BSD License',
        'License :: OSI Approved :: BSD License',
        'Operating System :: OS Independent',
        'Programming Language :: Python :: 2.6',
        'Programming Language :: Python :: 2.7',
        'Programming Language :: Python :: 2.7',
        'Programming Language :: Python :: 3.2',
        'Programming Language :: Python :: 3.3',
        'Programming Language :: Python :: 3.3',
        'Programming Language :: Python :: 3.4',
        'Programming Language :: Python :: 3.5',
        'Programming Language :: Python :: Implementation :: CPython',
        'Programming Language :: Python :: Implementation :: PyPy',
        'Programming Language :: Python',
        'Topic :: Software Development :: Libraries :: Python Modules',
        'Topic :: Internet :: WWW/HTTP :: Dynamic Content',
        'Topic :: Communications :: Chat',
    ],
    include_package_data=True,
    packages=['fbchat'],
    install_requires=requirements,
    extras_require=extras_requirements,
    url=source,
    version=version,
    zip_safe=True,
)<|MERGE_RESOLUTION|>--- conflicted
+++ resolved
@@ -16,17 +16,12 @@
 requirements = [
     'requests',
     'lxml',
-    'beautifulsoup4',
-<<<<<<< HEAD
+    'beautifulsoup4'
 ]
 
 extras_requirements = {
     ':python_version < "3.4"': ['enum34']
 }
-=======
-    "enum34; python_version == '2.7'"
-]
->>>>>>> 57954816
 
 version = None
 author = None
